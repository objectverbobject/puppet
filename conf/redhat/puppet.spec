# Augeas and SELinux requirements may be disabled at build time by passing
# --without augeas and/or --without selinux to rpmbuild or mock

%{!?ruby_sitelibdir: %global ruby_sitelibdir %(ruby -rrbconfig -e 'puts Config::CONFIG["sitelibdir"]')}
%global confdir conf/redhat

Name:           puppet
Version:        2.7.2
<<<<<<< HEAD
Release:        0.1.rc1%{?dist}
=======
Release:        0.2.rc1%{?dist}
>>>>>>> 8baa4897
Summary:        A network tool for managing many disparate systems
License:        ASL 2.0
URL:            http://puppetlabs.com
Source0:        http://puppetlabs.com/downloads/%{name}/%{name}-%{version}rc1.tar.gz
Source1:        http://puppetlabs.com/downloads/%{name}/%{name}-%{version}rc1.tar.gz.asc

Group:          System Environment/Base

BuildRoot:      %{_tmppath}/%{name}-%{version}-%{release}-root-%(%{__id_u} -n)

BuildRequires:  facter >= 1.5
BuildRequires:  ruby >= 1.8.1

%if 0%{?fedora} || 0%{?rhel} >= 5
BuildArch:      noarch
Requires:       ruby(abi) = 1.8
Requires:       ruby-shadow
%endif

# Pull in ruby selinux bindings where available
%if 0%{?fedora} || 0%{?rhel} >= 6
%{!?_without_selinux:Requires: ruby(selinux), libselinux-utils}
%else
%if 0%{?rhel} && 0%{?rhel} == 5
%{!?_without_selinux:Requires: libselinux-ruby, libselinux-utils}
%endif
%endif

Requires:       facter >= 1.5
Requires:       ruby >= 1.8.1
%{!?_without_augeas:Requires: ruby-augeas}

Requires(pre):  shadow-utils
Requires(post): chkconfig
Requires(preun): chkconfig
Requires(preun): initscripts
Requires(postun): initscripts

%description
Puppet lets you centrally manage every important aspect of your system using a
cross-platform specification language that manages all the separate elements
normally aggregated in different files, like users, cron jobs, and hosts,
along with obviously discrete elements like packages, services, and files.

%package server
Group:          System Environment/Base
Summary:        Server for the puppet system management tool
Requires:       puppet = %{version}-%{release}
Requires(post): chkconfig
Requires(preun): chkconfig
Requires(preun): initscripts
Requires(postun): initscripts

%description server
Provides the central puppet server daemon which provides manifests to clients.
The server can also function as a certificate authority and file server.

%prep
%setup -q -n %{name}-%{version}rc1
patch -s -p1 < conf/redhat/rundir-perms.patch


%build
# Fix some rpmlint complaints
for f in mac_dscl.pp mac_dscl_revert.pp \
         mac_pkgdmg.pp ; do
  sed -i -e'1d' examples/$f
  chmod a-x examples/$f
done
for f in external/nagios.rb network/http_server/mongrel.rb relationship.rb; do
  sed -i -e '1d' lib/puppet/$f
done
chmod +x ext/puppetstoredconfigclean.rb

find examples/ -type f -empty | xargs rm
find examples/ -type f | xargs chmod a-x

# puppet-queue.conf is more of an example, used for stompserver
mv conf/puppet-queue.conf examples/etc/puppet/

%install
rm -rf %{buildroot}
ruby install.rb --destdir=%{buildroot} --quick --no-rdoc

install -d -m0755 %{buildroot}%{_sysconfdir}/puppet/manifests
install -d -m0755 %{buildroot}%{_datadir}/%{name}/modules
install -d -m0755 %{buildroot}%{_localstatedir}/lib/puppet
install -d -m0755 %{buildroot}%{_localstatedir}/run/puppet
install -d -m0750 %{buildroot}%{_localstatedir}/log/puppet
install -Dp -m0644 %{confdir}/client.sysconfig %{buildroot}%{_sysconfdir}/sysconfig/puppet
install -Dp -m0755 %{confdir}/client.init %{buildroot}%{_initrddir}/puppet
install -Dp -m0644 %{confdir}/server.sysconfig %{buildroot}%{_sysconfdir}/sysconfig/puppetmaster
install -Dp -m0755 %{confdir}/server.init %{buildroot}%{_initrddir}/puppetmaster
install -Dp -m0644 %{confdir}/fileserver.conf %{buildroot}%{_sysconfdir}/puppet/fileserver.conf
install -Dp -m0644 %{confdir}/puppet.conf %{buildroot}%{_sysconfdir}/puppet/puppet.conf
install -Dp -m0644 %{confdir}/logrotate %{buildroot}%{_sysconfdir}/logrotate.d/puppet

# We need something for these ghosted files, otherwise rpmbuild
# will complain loudly. They won't be included in the binary packages
touch %{buildroot}%{_sysconfdir}/puppet/puppetmasterd.conf
touch %{buildroot}%{_sysconfdir}/puppet/puppetca.conf
touch %{buildroot}%{_sysconfdir}/puppet/puppetd.conf

# Install the ext/ directory to %%{_datadir}/%%{name}
install -d %{buildroot}%{_datadir}/%{name}
cp -a ext/ %{buildroot}%{_datadir}/%{name}
# emacs and vim bits are installed elsewhere
rm -rf %{buildroot}%{_datadir}/%{name}/ext/{emacs,vim}

# Install emacs mode files
emacsdir=%{buildroot}%{_datadir}/emacs/site-lisp
install -Dp -m0644 ext/emacs/puppet-mode.el $emacsdir/puppet-mode.el
install -Dp -m0644 ext/emacs/puppet-mode-init.el \
    $emacsdir/site-start.d/puppet-mode-init.el

# Install vim syntax files
vimdir=%{buildroot}%{_datadir}/vim/vimfiles
install -Dp -m0644 ext/vim/ftdetect/puppet.vim $vimdir/ftdetect/puppet.vim
install -Dp -m0644 ext/vim/syntax/puppet.vim $vimdir/syntax/puppet.vim

%if 0%{?fedora} >= 15
# Setup tmpfiles.d config
mkdir -p %{buildroot}%{_sysconfdir}/tmpfiles.d
echo "D /var/run/%{name} 0755 %{name} %{name} -" > \
    %{buildroot}%{_sysconfdir}/tmpfiles.d/%{name}.conf
%endif

%files
%defattr(-, root, root, 0755)
%doc CHANGELOG LICENSE README.md examples
%{_bindir}/pi
%{_bindir}/puppet
%{_bindir}/ralsh
%{_bindir}/filebucket
%{_bindir}/puppetdoc
%{_sbindir}/puppetca
%{_sbindir}/puppetd
%{ruby_sitelibdir}/*
%{_initrddir}/puppet
%dir %{_sysconfdir}/puppet
%if 0%{?fedora} >= 15
%config(noreplace) %{_sysconfdir}/tmpfiles.d/%{name}.conf
%endif
%config(noreplace) %{_sysconfdir}/sysconfig/puppet
%config(noreplace) %{_sysconfdir}/puppet/puppet.conf
%config(noreplace) %{_sysconfdir}/puppet/auth.conf
%ghost %config(noreplace,missingok) %{_sysconfdir}/puppet/puppetca.conf
%ghost %config(noreplace,missingok) %{_sysconfdir}/puppet/puppetd.conf
%config(noreplace) %{_sysconfdir}/logrotate.d/puppet
# We don't want to require emacs or vim, so we need to own these dirs
%{_datadir}/emacs
%{_datadir}/vim
%{_datadir}/%{name}
# These need to be owned by puppet so the server can
# write to them
%attr(-, puppet, puppet) %{_localstatedir}/run/puppet
%attr(-, puppet, puppet) %{_localstatedir}/log/puppet
%attr(-, puppet, puppet) %{_localstatedir}/lib/puppet
%{_mandir}/man5/puppet.conf.5.gz
%{_mandir}/man8/pi.8.gz
%{_mandir}/man8/puppet.8.gz
%{_mandir}/man8/puppetca.8.gz
%{_mandir}/man8/puppetd.8.gz
%{_mandir}/man8/ralsh.8.gz
%{_mandir}/man8/puppetdoc.8.gz
%{_mandir}/man8/puppet-agent.8.gz
%{_mandir}/man8/puppet-apply.8.gz
%{_mandir}/man8/puppet-catalog.8.gz
%{_mandir}/man8/puppet-describe.8.gz
%{_mandir}/man8/puppet-cert.8.gz
%{_mandir}/man8/puppet-certificate.8.gz
%{_mandir}/man8/puppet-certificate_request.8.gz
%{_mandir}/man8/puppet-certificate_revocation_list.8.gz
%{_mandir}/man8/puppet-config.8.gz
%{_mandir}/man8/puppet-device.8.gz
%{_mandir}/man8/puppet-doc.8.gz
%{_mandir}/man8/puppet-facts.8.gz
%{_mandir}/man8/puppet-file.8.gz
%{_mandir}/man8/puppet-filebucket.8.gz
%{_mandir}/man8/puppet-help.8.gz
%{_mandir}/man8/puppet-inspect.8.gz
%{_mandir}/man8/puppet-key.8.gz
%{_mandir}/man8/puppet-kick.8.gz
%{_mandir}/man8/puppet-man.8.gz
%{_mandir}/man8/puppet-node.8.gz
%{_mandir}/man8/puppet-parser.8.gz
%{_mandir}/man8/puppet-plugin.8.gz
%{_mandir}/man8/puppet-queue.8.gz
%{_mandir}/man8/puppet-report.8.gz
%{_mandir}/man8/puppet-resource.8.gz
%{_mandir}/man8/puppet-resource_type.8.gz
%{_mandir}/man8/puppet-secret_agent.8.gz
%{_mandir}/man8/puppet-status.8.gz

%files server
%defattr(-, root, root, 0755)
%{_sbindir}/puppetmasterd
%{_sbindir}/puppetrun
%{_sbindir}/puppetqd
%{_initrddir}/puppetmaster
%config(noreplace) %{_sysconfdir}/puppet/fileserver.conf
%dir %{_sysconfdir}/puppet/manifests
%config(noreplace) %{_sysconfdir}/sysconfig/puppetmaster
%ghost %config(noreplace,missingok) %{_sysconfdir}/puppet/puppetmasterd.conf
%{_mandir}/man8/filebucket.8.gz
%{_mandir}/man8/puppetmasterd.8.gz
%{_mandir}/man8/puppetrun.8.gz
%{_mandir}/man8/puppetqd.8.gz
%{_mandir}/man8/puppet-master.8.gz

# Fixed uid/gid were assigned in bz 472073 (Fedora), 471918 (RHEL-5),
# and 471919 (RHEL-4)
%pre
getent group puppet &>/dev/null || groupadd -r puppet -g 52 &>/dev/null
getent passwd puppet &>/dev/null || \
useradd -r -u 52 -g puppet -d %{_localstatedir}/lib/puppet -s /sbin/nologin \
    -c "Puppet" puppet &>/dev/null
# ensure that old setups have the right puppet home dir
if [ $1 -gt 1 ] ; then
  usermod -d %{_localstatedir}/lib/puppet puppet &>/dev/null
fi
exit 0

%post
/sbin/chkconfig --add puppet || :
if [ "$1" -ge 1 ]; then
  # The pidfile changed from 0.25.x to 2.6.x, handle upgrades without leaving
  # the old process running.
  oldpid="%{_localstatedir}/run/puppet/puppetd.pid"
  newpid="%{_localstatedir}/run/puppet/agent.pid"
  if [ -s "$oldpid" -a ! -s "$newpid" ]; then
    (kill $(< "$oldpid") && rm -f "$oldpid" && \
      /sbin/service puppet start) >/dev/null 2>&1 || :
  fi
fi

%post server
/sbin/chkconfig --add puppetmaster || :
if [ "$1" -ge 1 ]; then
  # The pidfile changed from 0.25.x to 2.6.x, handle upgrades without leaving
  # the old process running.
  oldpid="%{_localstatedir}/run/puppet/puppetmasterd.pid"
  newpid="%{_localstatedir}/run/puppet/master.pid"
  if [ -s "$oldpid" -a ! -s "$newpid" ]; then
    (kill $(< "$oldpid") && rm -f "$oldpid" && \
      /sbin/service puppetmaster start) >/dev/null 2>&1 || :
  fi
fi

%preun
if [ "$1" = 0 ] ; then
  /sbin/service puppet stop >/dev/null 2>&1
  /sbin/chkconfig --del puppet || :
fi

%preun server
if [ "$1" = 0 ] ; then
  /sbin/service puppetmaster stop >/dev/null 2>&1
  /sbin/chkconfig --del puppetmaster || :
fi

%postun
if [ "$1" -ge 1 ]; then
  /sbin/service puppet condrestart >/dev/null 2>&1 || :
fi

%postun server
if [ "$1" -ge 1 ]; then
  /sbin/service puppetmaster condrestart >/dev/null 2>&1 || :
fi

%clean
rm -rf %{buildroot}

%changelog
<<<<<<< HEAD
* Wed Jul 06 2011 Michael Stahnke <stahnma@puppetlabs.com> - 2.7.2-0.1rc1
=======
* Wed Jul 06 2011 Michael Stahnke <stahnma@puppetlabs.com> - 2.7.2-0.2.rc1
- Clean up rpmlint errors
- Put man pages in correct package

* Wed Jul 06 2011 Michael Stahnke <stahnma@puppetlabs.com> - 2.7.2-0.1.rc1
>>>>>>> 8baa4897
- Update to 2.7.2rc1

* Tue Jun 21 2011 Michael Stahnke <stahnma@puppetlabs.com> - 2.6.9-1
- Release of 2.6.9 

* Wed Jun 15 2011 Todd Zullinger <tmz@pobox.com> - 2.6.9-0.1.rc1
- Update rc versioning to ensure 2.6.9 final is newer to rpm
- sync changes with Fedora/EPEL

* Tue Jun 14 2011 Michael Stahnke <stahnma@puppetlabs.com> - 2.6.9rc1-1
- Update to 2.6.9rc1

* Thu Apr 14 2011 Todd Zullinger <tmz@pobox.com> - 2.6.8-1
- Update to 2.6.8

* Thu Mar 24 2011 Todd Zullinger <tmz@pobox.com> - 2.6.7-1
- Update to 2.6.7

* Wed Mar 16 2011 Todd Zullinger <tmz@pobox.com> - 2.6.6-1
- Update to 2.6.6
- Ensure %%pre exits cleanly
- Fix License tag, puppet is now GPLv2 only
- Create and own /usr/share/puppet/modules (#615432)
- Properly restart puppet agent/master daemons on upgrades from 0.25.x
- Require libselinux-utils when selinux support is enabled
- Support tmpfiles.d for Fedora >= 15 (#656677)

* Wed Feb 09 2011 Fedora Release Engineering <rel-eng@lists.fedoraproject.org> - 0.25.5-2
- Rebuilt for https://fedoraproject.org/wiki/Fedora_15_Mass_Rebuild

* Mon May 17 2010 Todd Zullinger <tmz@pobox.com> - 0.25.5-1
- Update to 0.25.5
- Adjust selinux conditional for EL-6
- Apply rundir-perms patch from tarball rather than including it separately
- Update URL's to reflect the new puppetlabs.com domain

* Fri Jan 29 2010 Todd Zullinger <tmz@pobox.com> - 0.25.4-1
- Update to 0.25.4

* Tue Jan 19 2010 Todd Zullinger <tmz@pobox.com> - 0.25.3-2
- Apply upstream patch to fix cron resources (upstream #2845)

* Mon Jan 11 2010 Todd Zullinger <tmz@pobox.com> - 0.25.3-1
- Update to 0.25.3

* Tue Jan 05 2010 Todd Zullinger <tmz@pobox.com> - 0.25.2-1.1
- Replace %%define with %%global for macros

* Tue Jan 05 2010 Todd Zullinger <tmz@pobox.com> - 0.25.2-1
- Update to 0.25.2
- Fixes CVE-2010-0156, tmpfile security issue (#502881)
- Install auth.conf, puppetqd manpage, and queuing examples/docs

* Wed Nov 25 2009 Jeroen van Meeuwen <j.van.meeuwen@ogd.nl> - 0.25.1-1
- New upstream version

* Tue Oct 27 2009 Todd Zullinger <tmz@pobox.com> - 0.25.1-0.3
- Update to 0.25.1
- Include the pi program and man page (R.I.Pienaar)

* Sat Oct 17 2009 Todd Zullinger <tmz@pobox.com> - 0.25.1-0.2.rc2
- Update to 0.25.1rc2

* Tue Sep 22 2009 Todd Zullinger <tmz@pobox.com> - 0.25.1-0.1.rc1
- Update to 0.25.1rc1
- Move puppetca to puppet package, it has uses on client systems
- Drop redundant %%doc from manpage %%file listings

* Fri Sep 04 2009 Todd Zullinger <tmz@pobox.com> - 0.25.0-1
- Update to 0.25.0
- Fix permissions on /var/log/puppet (#495096)
- Install emacs mode and vim syntax files (#491437)
- Install ext/ directory in %%{_datadir}/%%{name} (/usr/share/puppet)

* Mon May 04 2009 Todd Zullinger <tmz@pobox.com> - 0.25.0-0.1.beta1
- Update to 0.25.0beta1
- Make Augeas and SELinux requirements build time options

* Mon Mar 23 2009 Todd Zullinger <tmz@pobox.com> - 0.24.8-1
- Update to 0.24.8
- Quiet output from %%pre
- Use upstream install script
- Increase required facter version to >= 1.5

* Tue Dec 16 2008 Todd Zullinger <tmz@pobox.com> - 0.24.7-4
- Remove redundant useradd from %%pre

* Tue Dec 16 2008 Jeroen van Meeuwen <kanarip@kanarip.com> - 0.24.7-3
- New upstream version
- Set a static uid and gid (#472073, #471918, #471919)
- Add a conditional requirement on libselinux-ruby for Fedora >= 9
- Add a dependency on ruby-augeas

* Wed Oct 22 2008 Todd Zullinger <tmz@pobox.com> - 0.24.6-1
- Update to 0.24.6
- Require ruby-shadow on Fedora and RHEL >= 5
- Simplify Fedora/RHEL version checks for ruby(abi) and BuildArch
- Require chkconfig and initstripts for preun, post, and postun scripts
- Conditionally restart puppet in %%postun
- Ensure %%preun, %%post, and %%postun scripts exit cleanly
- Create puppet user/group according to Fedora packaging guidelines
- Quiet a few rpmlint complaints
- Remove useless %%pbuild macro
- Make specfile more like the Fedora/EPEL template

* Mon Jul 28 2008 David Lutterkort <dlutter@redhat.com> - 0.24.5-1
- Add /usr/bin/puppetdoc

* Thu Jul 24 2008 Brenton Leanhardt <bleanhar@redhat.com>
- New version
- man pages now ship with tarball
- examples/code moved to root examples dir in upstream tarball

* Tue Mar 25 2008 David Lutterkort <dlutter@redhat.com> - 0.24.4-1
- Add man pages (from separate tarball, upstream will fix to
  include in main tarball)

* Mon Mar 24 2008 David Lutterkort <dlutter@redhat.com> - 0.24.3-1
- New version

* Wed Mar  5 2008 David Lutterkort <dlutter@redhat.com> - 0.24.2-1
- New version

* Sat Dec 22 2007 David Lutterkort <dlutter@redhat.com> - 0.24.1-1
- New version

* Mon Dec 17 2007 David Lutterkort <dlutter@redhat.com> - 0.24.0-2
- Use updated upstream tarball that contains yumhelper.py

* Fri Dec 14 2007 David Lutterkort <dlutter@redhat.com> - 0.24.0-1
- Fixed license
- Munge examples/ to make rpmlint happier

* Wed Aug 22 2007 David Lutterkort <dlutter@redhat.com> - 0.23.2-1
- New version

* Thu Jul 26 2007 David Lutterkort <dlutter@redhat.com> - 0.23.1-1
- Remove old config files

* Wed Jun 20 2007 David Lutterkort <dlutter@redhat.com> - 0.23.0-1
- Install one puppet.conf instead of old config files, keep old configs
  around to ease update
- Use plain shell commands in install instead of macros

* Wed May  2 2007 David Lutterkort <dlutter@redhat.com> - 0.22.4-1
- New version

* Thu Mar 29 2007 David Lutterkort <dlutter@redhat.com> - 0.22.3-1
- Claim ownership of _sysconfdir/puppet (bz 233908)

* Mon Mar 19 2007 David Lutterkort <dlutter@redhat.com> - 0.22.2-1
- Set puppet's homedir to /var/lib/puppet, not /var/puppet
- Remove no-lockdir patch, not needed anymore

* Mon Feb 12 2007 David Lutterkort <dlutter@redhat.com> - 0.22.1-2
- Fix bogus config parameter in puppetd.conf

* Sat Feb  3 2007 David Lutterkort <dlutter@redhat.com> - 0.22.1-1
- New version

* Fri Jan  5 2007 David Lutterkort <dlutter@redhat.com> - 0.22.0-1
- New version

* Mon Nov 20 2006 David Lutterkort <dlutter@redhat.com> - 0.20.1-2
- Make require ruby(abi) and buildarch: noarch conditional for fedora 5 or
  later to allow building on older fedora releases

* Mon Nov 13 2006 David Lutterkort <dlutter@redhat.com> - 0.20.1-1
- New version

* Mon Oct 23 2006 David Lutterkort <dlutter@redhat.com> - 0.20.0-1
- New version

* Tue Sep 26 2006 David Lutterkort <dlutter@redhat.com> - 0.19.3-1
- New version

* Mon Sep 18 2006 David Lutterkort <dlutter@redhat.com> - 0.19.1-1
- New version

* Thu Sep  7 2006 David Lutterkort <dlutter@redhat.com> - 0.19.0-1
- New version

* Tue Aug  1 2006 David Lutterkort <dlutter@redhat.com> - 0.18.4-2
- Use /usr/bin/ruby directly instead of /usr/bin/env ruby in
  executables. Otherwise, initscripts break since pidof can't find the
  right process

* Tue Aug  1 2006 David Lutterkort <dlutter@redhat.com> - 0.18.4-1
- New version

* Fri Jul 14 2006 David Lutterkort <dlutter@redhat.com> - 0.18.3-1
- New version

* Wed Jul  5 2006 David Lutterkort <dlutter@redhat.com> - 0.18.2-1
- New version

* Wed Jun 28 2006 David Lutterkort <dlutter@redhat.com> - 0.18.1-1
- Removed lsb-config.patch and yumrepo.patch since they are upstream now

* Mon Jun 19 2006 David Lutterkort <dlutter@redhat.com> - 0.18.0-1
- Patch config for LSB compliance (lsb-config.patch)
- Changed config moves /var/puppet to /var/lib/puppet, /etc/puppet/ssl
  to /var/lib/puppet, /etc/puppet/clases.txt to /var/lib/puppet/classes.txt,
  /etc/puppet/localconfig.yaml to /var/lib/puppet/localconfig.yaml

* Fri May 19 2006 David Lutterkort <dlutter@redhat.com> - 0.17.2-1
- Added /usr/bin/puppetrun to server subpackage
- Backported patch for yumrepo type (yumrepo.patch)

* Wed May  3 2006 David Lutterkort <dlutter@redhat.com> - 0.16.4-1
- Rebuilt

* Fri Apr 21 2006 David Lutterkort <dlutter@redhat.com> - 0.16.0-1
- Fix default file permissions in server subpackage
- Run puppetmaster as user puppet
- rebuilt for 0.16.0

* Mon Apr 17 2006 David Lutterkort <dlutter@redhat.com> - 0.15.3-2
- Don't create empty log files in post-install scriptlet

* Fri Apr  7 2006 David Lutterkort <dlutter@redhat.com> - 0.15.3-1
- Rebuilt for new version

* Wed Mar 22 2006 David Lutterkort <dlutter@redhat.com> - 0.15.1-1
- Patch0: Run puppetmaster as root; running as puppet is not ready
  for primetime

* Mon Mar 13 2006 David Lutterkort <dlutter@redhat.com> - 0.15.0-1
- Commented out noarch; requires fix for bz184199

* Mon Mar  6 2006 David Lutterkort <dlutter@redhat.com> - 0.14.0-1
- Added BuildRequires for ruby

* Wed Mar  1 2006 David Lutterkort <dlutter@redhat.com> - 0.13.5-1
- Removed use of fedora-usermgmt. It is not required for Fedora Extras and
  makes it unnecessarily hard to use this rpm outside of Fedora. Just
  allocate the puppet uid/gid dynamically

* Sun Feb 19 2006 David Lutterkort <dlutter@redhat.com> - 0.13.0-4
- Use fedora-usermgmt to create puppet user/group. Use uid/gid 24. Fixed
problem with listing fileserver.conf and puppetmaster.conf twice

* Wed Feb  8 2006 David Lutterkort <dlutter@redhat.com> - 0.13.0-3
- Fix puppetd.conf

* Wed Feb  8 2006 David Lutterkort <dlutter@redhat.com> - 0.13.0-2
- Changes to run puppetmaster as user puppet

* Mon Feb  6 2006 David Lutterkort <dlutter@redhat.com> - 0.13.0-1
- Don't mark initscripts as config files

* Mon Feb  6 2006 David Lutterkort <dlutter@redhat.com> - 0.12.0-2
- Fix BuildRoot. Add dist to release

* Tue Jan 17 2006 David Lutterkort <dlutter@redhat.com> - 0.11.0-1
- Rebuild

* Thu Jan 12 2006 David Lutterkort <dlutter@redhat.com> - 0.10.2-1
- Updated for 0.10.2 Fixed minor kink in how Source is given

* Wed Jan 11 2006 David Lutterkort <dlutter@redhat.com> - 0.10.1-3
- Added basic fileserver.conf

* Wed Jan 11 2006 David Lutterkort <dlutter@redhat.com> - 0.10.1-1
- Updated. Moved installation of library files to sitelibdir. Pulled
initscripts into separate files. Folded tools rpm into server

* Thu Nov 24 2005 Duane Griffin <d.griffin@psenterprise.com>
- Added init scripts for the client

* Wed Nov 23 2005 Duane Griffin <d.griffin@psenterprise.com>
- First packaging<|MERGE_RESOLUTION|>--- conflicted
+++ resolved
@@ -6,11 +6,7 @@
 
 Name:           puppet
 Version:        2.7.2
-<<<<<<< HEAD
-Release:        0.1.rc1%{?dist}
-=======
 Release:        0.2.rc1%{?dist}
->>>>>>> 8baa4897
 Summary:        A network tool for managing many disparate systems
 License:        ASL 2.0
 URL:            http://puppetlabs.com
@@ -286,15 +282,11 @@
 rm -rf %{buildroot}
 
 %changelog
-<<<<<<< HEAD
-* Wed Jul 06 2011 Michael Stahnke <stahnma@puppetlabs.com> - 2.7.2-0.1rc1
-=======
 * Wed Jul 06 2011 Michael Stahnke <stahnma@puppetlabs.com> - 2.7.2-0.2.rc1
 - Clean up rpmlint errors
 - Put man pages in correct package
 
 * Wed Jul 06 2011 Michael Stahnke <stahnma@puppetlabs.com> - 2.7.2-0.1.rc1
->>>>>>> 8baa4897
 - Update to 2.7.2rc1
 
 * Tue Jun 21 2011 Michael Stahnke <stahnma@puppetlabs.com> - 2.6.9-1
