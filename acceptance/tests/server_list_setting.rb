test_name "Priority of server_list setting over server setting" do

  tag 'audit:medium',
      'audit:unit',
      'audit:refactor'     # is only testing agent side behavior, should remove server

  master_port = 8140

  step "Conflict warnings for server settings" do
    with_puppet_running_on(master, {}) do
      agents.each do |agent|
        tmpconf = agent.tmpfile('puppet_conf_test')

<<<<<<< HEAD
        step "Server_list setting takes priority over server" do
          step "Invalid server setting with valid server_list setting should successfully contact master" do
            on(agent, puppet("agent", "-t", "--config #{tmpconf}", "--server notvalid", "--server_list #{master}:#{master_port}", "--debug"),
               :acceptable_exit_codes => [0, 2]) do |result|
              unless agent['locale'] == 'ja'
                assert_match(/Selected puppet server: #{master}:#{master_port}/,
                             result.stdout, "should have selected the working master")
              end
            end
          end
        end

        step "Should emit a warning when trying to set both server and server_list" do
          step "when server is set first" do
            on(agent, puppet("agent", "-t", "--config #{tmpconf}", "--server #{master}", "--server_list #{master}:#{master_port},another:123"),
              :acceptable_exit_codes => [0, 2]) do |result|
              unless agent['locale'] == 'ja'
                assert_match(/Attempted to set both server and server_list/,
                             result.stderr, "a warning should have been issued because both server setttings were used")
              end
            end
          end

          step "when server_list is set first" do
            on(agent, puppet("agent", "-t", "--config #{tmpconf}", "--server_list #{master}:#{master_port},another:123", "--server #{master}"),
              :acceptable_exit_codes => [0, 2]) do |result|
              unless agent['locale'] == 'ja'
                assert_match(/Attempted to set both server and server_list/,
                             result.stderr, "a warning should have been issued because both server setttings were used")
              end
            end
          end
        end

        step "Should not emit a warning when only one setting is used" do
          step "only server_list" do
            on(agent, puppet("agent", "-t", "--config #{tmpconf}", "--server_list #{master}:#{master_port},another:123"),
              :acceptable_exit_codes => [0, 2]) do |result|
                assert_no_match(/Attempted to set both server and server_list/,
                                result.stderr, "a warning should not have been issued because only one settting was used")
            end
          end

          step "only server" do
            on(agent, puppet("agent", "--config #{tmpconf}", "-t", "--server #{master}"),
              :acceptable_exit_codes => [0, 2]) do |result|
                assert_no_match(/Attempted to set both server and server_list/, result.stderr, "a warning should not have been issued because only one settting was used")
=======
      step "Server_list setting takes priority over server" do
        step "Invalid server setting with valid server_list setting should successfully contact master" do
          on(agent, puppet("agent", "-t", "--config #{tmpconf}", "--server notvalid", "--server_list #{master}:#{master_port}", "--debug"),
             :acceptable_exit_codes => [0, 2]) do |result|
            unless agent['locale'] == 'ja'
              assert_match(/Selected master: #{master}:#{master_port}/,
                           result.stdout, "should have selected the working master")
>>>>>>> cc4edbe4
            end
          end
        end
      end
    end
  end
end<|MERGE_RESOLUTION|>--- conflicted
+++ resolved
@@ -11,63 +11,14 @@
       agents.each do |agent|
         tmpconf = agent.tmpfile('puppet_conf_test')
 
-<<<<<<< HEAD
         step "Server_list setting takes priority over server" do
           step "Invalid server setting with valid server_list setting should successfully contact master" do
             on(agent, puppet("agent", "-t", "--config #{tmpconf}", "--server notvalid", "--server_list #{master}:#{master_port}", "--debug"),
-               :acceptable_exit_codes => [0, 2]) do |result|
+              :acceptable_exit_codes => [0, 2]) do |result|
               unless agent['locale'] == 'ja'
                 assert_match(/Selected puppet server: #{master}:#{master_port}/,
-                             result.stdout, "should have selected the working master")
+                            result.stdout, "should have selected the working master")
               end
-            end
-          end
-        end
-
-        step "Should emit a warning when trying to set both server and server_list" do
-          step "when server is set first" do
-            on(agent, puppet("agent", "-t", "--config #{tmpconf}", "--server #{master}", "--server_list #{master}:#{master_port},another:123"),
-              :acceptable_exit_codes => [0, 2]) do |result|
-              unless agent['locale'] == 'ja'
-                assert_match(/Attempted to set both server and server_list/,
-                             result.stderr, "a warning should have been issued because both server setttings were used")
-              end
-            end
-          end
-
-          step "when server_list is set first" do
-            on(agent, puppet("agent", "-t", "--config #{tmpconf}", "--server_list #{master}:#{master_port},another:123", "--server #{master}"),
-              :acceptable_exit_codes => [0, 2]) do |result|
-              unless agent['locale'] == 'ja'
-                assert_match(/Attempted to set both server and server_list/,
-                             result.stderr, "a warning should have been issued because both server setttings were used")
-              end
-            end
-          end
-        end
-
-        step "Should not emit a warning when only one setting is used" do
-          step "only server_list" do
-            on(agent, puppet("agent", "-t", "--config #{tmpconf}", "--server_list #{master}:#{master_port},another:123"),
-              :acceptable_exit_codes => [0, 2]) do |result|
-                assert_no_match(/Attempted to set both server and server_list/,
-                                result.stderr, "a warning should not have been issued because only one settting was used")
-            end
-          end
-
-          step "only server" do
-            on(agent, puppet("agent", "--config #{tmpconf}", "-t", "--server #{master}"),
-              :acceptable_exit_codes => [0, 2]) do |result|
-                assert_no_match(/Attempted to set both server and server_list/, result.stderr, "a warning should not have been issued because only one settting was used")
-=======
-      step "Server_list setting takes priority over server" do
-        step "Invalid server setting with valid server_list setting should successfully contact master" do
-          on(agent, puppet("agent", "-t", "--config #{tmpconf}", "--server notvalid", "--server_list #{master}:#{master_port}", "--debug"),
-             :acceptable_exit_codes => [0, 2]) do |result|
-            unless agent['locale'] == 'ja'
-              assert_match(/Selected master: #{master}:#{master_port}/,
-                           result.stdout, "should have selected the working master")
->>>>>>> cc4edbe4
             end
           end
         end
