--- conflicted
+++ resolved
@@ -36,13 +36,8 @@
   before do
     allow(described_class).to receive(:command).with(:pkg).and_return('/usr/local/sbin/pkg')
 
-<<<<<<< HEAD
     info = File.read(my_fixture('pkg.query'))
-    described_class.stubs(:get_query).returns(info)
-=======
-    info = File.read(my_fixture('pkg.info'))
     allow(described_class).to receive(:get_query).and_return(info)
->>>>>>> a779a890
 
     version_list = File.read(my_fixture('pkg.version'))
     allow(described_class).to receive(:get_version_list).and_return(version_list)
@@ -127,19 +122,14 @@
   context "#query" do
     it "should return the installed version if present" do
       pkg_query_zsh = File.read(my_fixture('pkg.query.zsh'))
-      described_class.stubs(:get_resource_info).with('zsh').returns(pkg_query_zsh)
+      allow(described_class).to receive(:get_resource_info).with('zsh').and_return(pkg_query_zsh)
       described_class.prefetch({installed_name => installed_resource})
       expect(installed_provider.query).to be >= {:version=>'5.0.2_1'}
     end
 
     it "should return nil if not present" do
-<<<<<<< HEAD
-      described_class.stubs(:get_resource_info).with('bash').raises(Puppet::ExecutionFailure, 'An error occurred')
+      allow(described_class).to receive(:get_resource_info).with('bash').and_raise(Puppet::ExecutionFailure, 'An error occurred')
 
-=======
-      fixture = File.read(my_fixture('pkg.query_absent'))
-      allow(described_class).to receive(:get_resource_info).with('bash').and_return(fixture)
->>>>>>> a779a890
       expect(provider.query).to equal(nil)
     end
   end
@@ -157,7 +147,7 @@
     end
 
     it "should call update to upgrade the version" do
-      described_class.stubs(:get_resource_info).with('ftp/curl').returns('curl 7.61.1 ftp/curl')
+      allow(described_class).to receive(:get_resource_info).with('ftp/curl').and_return('curl 7.61.1 ftp/curl')
 
       resource = Puppet::Type.type(:package).new(
         :name     => 'ftp/curl',
@@ -174,7 +164,7 @@
   describe "get_latest_version" do
     it "should rereturn nil when the current package is the latest" do
       version_list = File.read(my_fixture('pkg.version'))
-      described_class.stubs(:get_version_list).returns(version_list)
+      allow(described_class).to receive(:get_version_list).and_return(version_list)
       nmap_latest_version = described_class.get_latest_version('security/nmap')
 
       expect(nmap_latest_version).to be_nil
@@ -182,7 +172,7 @@
 
     it "should match the package name exactly" do
       version_list = File.read(my_fixture('pkg.version'))
-      described_class.stubs(:get_version_list).returns(version_list)
+      allow(described_class).to receive(:get_version_list).and_return(version_list)
       bash_comp_latest_version = described_class.get_latest_version('shells/bash-completion')
 
       expect(bash_comp_latest_version).to eq('2.1_3')
