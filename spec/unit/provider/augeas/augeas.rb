--- conflicted
+++ resolved
@@ -285,18 +285,11 @@
             @augeas.expects(:clear).with("/foo/Jar/Jar")
             @augeas.expects(:save).returns(true)
             @provider.execute_changes.should == :executed
-<<<<<<< HEAD
-        end
-
-        it "should handle insert commands" do
-            command = [["insert", "/Jar/Jar"]]
-=======
         end        
     
 
         it "should handle ins commands with before" do
             command = [["ins", "Binks", "before /Jar/Jar"]]
->>>>>>> 2561c8e2
             context = "/foo"
             @resource.expects(:[]).times(2).returns(command).then.returns(context)
             @augeas.expects(:insert).with("/foo/Jar/Jar", "Binks", true)
@@ -304,13 +297,8 @@
             @provider.execute_changes.should == :executed
         end
 
-<<<<<<< HEAD
-        it "should handle ins commands" do
-            command = [["ins", "/Jar/Jar"]]
-=======
         it "should handle ins commands with before" do
             command = [["ins", "Binks", "after /Jar/Jar"]]
->>>>>>> 2561c8e2
             context = "/foo"
             @resource.expects(:[]).times(2).returns(command).then.returns(context)
             @augeas.expects(:insert).with("/foo/Jar/Jar", "Binks", false)
@@ -325,24 +313,14 @@
             @augeas.expects(:insert).with("/Jar/Jar", "Binks", false)
             @augeas.expects(:save).returns(true)
             @provider.execute_changes.should == :executed
-<<<<<<< HEAD
-        end
-
-=======
         end         
         
->>>>>>> 2561c8e2
         it "should handle multiple commands" do
             command = [["ins", "Binks", "after /Jar/Jar"], ["clear", "/Jar/Jar"]]
             context = "/foo"
             @resource.expects(:[]).times(2).returns(command).then.returns(context)
-<<<<<<< HEAD
-            @augeas.expects(:insert).with("/foo/Jar/Jar")
-            @augeas.expects(:clear).with("/foo/Jar/Jar")
-=======
             @augeas.expects(:insert).with("/foo/Jar/Jar", "Binks", false)
             @augeas.expects(:clear).with("/foo/Jar/Jar")            
->>>>>>> 2561c8e2
             @augeas.expects(:save).returns(true)
             @provider.execute_changes.should == :executed
         end
