--- conflicted
+++ resolved
@@ -13,19 +13,11 @@
     )
     @provider = provider_class.new(@resource)
   end
-<<<<<<< HEAD
 
   after(:each) do
     @provider.close_augeas
   end
 
-=======
-
-  after(:each) do
-    @provider.close_augeas
-  end
-
->>>>>>> 69016b85
   describe "command parsing" do
     it "should break apart a single line into three tokens and clean up the context" do
       @resource[:context] = "/context"
@@ -330,11 +322,7 @@
         Puppet[:show_diff] = true
 
         @resource[:root] = ""
-<<<<<<< HEAD
-        @provider.stubs(:get_augeas_version).returns("0.7.2")
-=======
         @provider.stubs(:get_augeas_version).returns("0.10.0")
->>>>>>> 69016b85
         @augeas.stubs(:set).returns(true)
         @augeas.stubs(:save).returns(true)
       end
@@ -444,11 +432,7 @@
 
   describe "augeas execution integration" do
     before do
-<<<<<<< HEAD
-      @augeas = stub("augeas")
-=======
       @augeas = stub("augeas", :load)
->>>>>>> 69016b85
       @augeas.stubs("close")
       @augeas.stubs(:match).with("/augeas/events/saved").returns([])
 
@@ -576,7 +560,35 @@
     end
   end
 
-<<<<<<< HEAD
+  describe "when making changes", :if => Puppet.features.augeas? do
+    include PuppetSpec::Files
+
+    it "should not clobber the file if it's a symlink" do
+      Puppet::Util::Storage.stubs(:store)
+
+      link = tmpfile('link')
+      target = tmpfile('target')
+      FileUtils.touch(target)
+      FileUtils.symlink(target, link)
+
+      resource = Puppet::Type.type(:augeas).new(
+        :name => 'test',
+        :incl => link,
+        :lens => 'Sshd.lns',
+        :changes => "set PermitRootLogin no"
+      )
+
+      catalog = Puppet::Resource::Catalog.new
+      catalog.add_resource resource
+
+      catalog.apply
+
+      File.ftype(link).should == 'link'
+      File.readlink(link).should == target
+      File.read(target).should =~ /PermitRootLogin no/
+    end
+  end
+
   describe "save failure reporting" do
     before do
       @augeas = stub("augeas")
@@ -659,34 +671,6 @@
         aug.match("/files/etc/fstab").should == ["/files/etc/fstab"]
         aug.match("/files/etc/hosts").should == ["/files/etc/hosts"]
       end
-=======
-  describe "when making changes", :if => Puppet.features.augeas? do
-    include PuppetSpec::Files
-
-    it "should not clobber the file if it's a symlink" do
-      Puppet::Util::Storage.stubs(:store)
-
-      link = tmpfile('link')
-      target = tmpfile('target')
-      FileUtils.touch(target)
-      FileUtils.symlink(target, link)
-
-      resource = Puppet::Type.type(:augeas).new(
-        :name => 'test',
-        :incl => link,
-        :lens => 'Sshd.lns',
-        :changes => "set PermitRootLogin no"
-      )
-
-      catalog = Puppet::Resource::Catalog.new
-      catalog.add_resource resource
-
-      catalog.apply
-
-      File.ftype(link).should == 'link'
-      File.readlink(link).should == target
-      File.read(target).should =~ /PermitRootLogin no/
->>>>>>> 69016b85
     end
   end
 end