--- conflicted
+++ resolved
@@ -27,11 +27,6 @@
         pkg = Puppet::Type.type(:package).create(:name => "yay")
         pkg.should(:ensure).should == :present
     end
-<<<<<<< HEAD
-=======
-
-    after { Puppet::Type.type(:package).clear }
->>>>>>> d3a81255
 end
 
 describe Puppet::Type.type(:package), "when validating attributes" do
@@ -98,11 +93,6 @@
     it "should accept any string as an argument to :source" do
         proc { Puppet::Type.type(:package).create(:name => "yay", :source => "stuff") }.should_not raise_error(Puppet::Error)
     end
-<<<<<<< HEAD
-=======
-
-    after { Puppet::Type.type(:package).clear }
->>>>>>> d3a81255
 end
 
 module PackageEvaluationTesting
@@ -120,15 +110,6 @@
         @catalog = Puppet::Node::Catalog.new
         @catalog.add_resource(@package)
     end
-<<<<<<< HEAD
-=======
-    
-    after :each do
-        @catalog.clear(true)
-        Puppet::Type.type(:package).clear
-    end
-
->>>>>>> d3a81255
 
     describe Puppet::Type.type(:package), "when it should be purged" do
         include PackageEvaluationTesting
