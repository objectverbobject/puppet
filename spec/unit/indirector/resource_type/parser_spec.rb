--- conflicted
+++ resolved
@@ -25,11 +25,7 @@
       @terminus.find(@request).should == type
     end
 
-<<<<<<< HEAD
-    it "should attempt to load the type if none is found in memory" do
-=======
     it "should attempt to load the type if none is found in memory", :fails_on_windows => true do
->>>>>>> c833fde3
       dir = tmpdir("find_a_type")
       FileUtils.mkdir_p(dir)
       Puppet[:modulepath] = dir
@@ -126,21 +122,13 @@
       @terminus.search(@request).should be_nil
     end
 
-<<<<<<< HEAD
-    it "should load all resource types from all search paths" do
-=======
     it "should load all resource types from all search paths", :fails_on_windows => true do
->>>>>>> c833fde3
       dir = tmpdir("searching_in_all")
       first = File.join(dir, "first")
       second = File.join(dir, "second")
       FileUtils.mkdir_p(first)
       FileUtils.mkdir_p(second)
-<<<<<<< HEAD
-      Puppet[:modulepath] = "#{first}:#{second}"
-=======
       Puppet[:modulepath] = "#{first}#{File::PATH_SEPARATOR}#{second}"
->>>>>>> c833fde3
 
       # Make a new request, since we've reset the env
       @request = Puppet::Indirector::Request.new(:resource_type, :search, "*")
