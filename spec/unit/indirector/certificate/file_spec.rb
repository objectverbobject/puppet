require 'spec_helper'

require 'puppet/indirector/certificate/file'

describe Puppet::SSL::Certificate::File do
  it "should have documentation" do
    expect(Puppet::SSL::Certificate::File.doc).to be_instance_of(String)
  end

  it "should use the :certdir as the collection directory" do
    Puppet[:certdir] = File.expand_path("/cert/dir")
    expect(Puppet::SSL::Certificate::File.collection_directory).to eq(Puppet[:certdir])
  end
<<<<<<< HEAD
=======

  it "should store the ca certificate at the :localcacert location" do
    allow(Puppet.settings).to receive(:use)
    Puppet[:localcacert] = File.expand_path("/ca/cert")
    file = Puppet::SSL::Certificate::File.new
    allow(file).to receive(:ca?).and_return(true)
    expect(file.path("whatever")).to eq(Puppet[:localcacert])
  end
>>>>>>> c4b0f889
end<|MERGE_RESOLUTION|>--- conflicted
+++ resolved
@@ -11,15 +11,4 @@
     Puppet[:certdir] = File.expand_path("/cert/dir")
     expect(Puppet::SSL::Certificate::File.collection_directory).to eq(Puppet[:certdir])
   end
-<<<<<<< HEAD
-=======
-
-  it "should store the ca certificate at the :localcacert location" do
-    allow(Puppet.settings).to receive(:use)
-    Puppet[:localcacert] = File.expand_path("/ca/cert")
-    file = Puppet::SSL::Certificate::File.new
-    allow(file).to receive(:ca?).and_return(true)
-    expect(file.path("whatever")).to eq(Puppet[:localcacert])
-  end
->>>>>>> c4b0f889
 end