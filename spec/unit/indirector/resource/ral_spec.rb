--- conflicted
+++ resolved
@@ -1,9 +1,5 @@
 require 'spec_helper'
-<<<<<<< HEAD
 require 'puppet/indirector/resource/ral'
-=======
-require 'puppet/type/user'
->>>>>>> c4b0f889
 
 describe "Puppet::Resource::Ral" do
   it "disallows remote requests" do
