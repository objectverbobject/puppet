--- conflicted
+++ resolved
@@ -8,10 +8,6 @@
   let(:searcher) { Puppet::Node::Exec.new }
 
   before do
-<<<<<<< HEAD
-=======
-    @indirection = double('indirection')
->>>>>>> c4b0f889
     Puppet.settings[:external_nodes] = File.expand_path("/echo")
   end
 
@@ -23,34 +19,20 @@
 
     it "should throw an exception if no external node command is set" do
       Puppet[:external_nodes] = "none"
-<<<<<<< HEAD
-      expect { searcher.find(stub('request', :key => "foo")) }.to raise_error(ArgumentError)
-=======
-      expect { @searcher.find(double('request', :key => "foo")) }.to raise_error(ArgumentError)
->>>>>>> c4b0f889
+      expect { searcher.find(double('request', :key => "foo")) }.to raise_error(ArgumentError)
     end
   end
 
   describe "when handling the results of the command" do
     let(:testing_env) { Puppet::Node::Environment.create(:testing, []) }
     let(:other_env) { Puppet::Node::Environment.create(:other, []) }
-<<<<<<< HEAD
     let(:request) { Puppet::Indirector::Request.new(:node, :find, name, environment: testing_env) }
     let(:name) { 'yay' }
     let(:facts) { Puppet::Node::Facts.new(name, {}) }
 
     before do
-      Puppet::Node::Facts.indirection.stubs(:find).returns(facts)
+      allow(Puppet::Node::Facts.indirection).to receive(:find).and_return(facts)
 
-=======
-    let(:request) { Puppet::Indirector::Request.new(:node, :find, @name, nil) }
-
-    before do
-      @name = "yay"
-      @node = Puppet::Node.new(@name)
-      allow(@node).to receive(:fact_merge)
-      expect(Puppet::Node).to receive(:new).with(@name).and_return(@node)
->>>>>>> c4b0f889
       @result = {}
       # Use a local variable so the reference is usable in the execute definition.
       result = @result
@@ -106,13 +88,8 @@
     it "should merge facts from the request if supplied" do
       facts = Puppet::Node::Facts.new('test', 'foo' => 'bar')
       request.options[:facts] = facts
-<<<<<<< HEAD
       node = searcher.find(request)
       expect(node.facts).to eq(facts)
-=======
-      expect(@node).to receive(:fact_merge).with(facts)
-      @searcher.find(request)
->>>>>>> c4b0f889
     end
 
     it "should set the node's environment if one is provided" do
