require 'spec_helper'
require 'puppet/application/ssl'
require 'webmock/rspec'
require 'openssl'
require 'puppet/test_ca'

describe Puppet::Application::Ssl, unless: Puppet::Util::Platform.jruby? do
  include PuppetSpec::Files

  let(:ssl) do
    app = Puppet::Application[:ssl]
    app.options[:verbose] = true
    app.setup_logs
    app
  end
  let(:name) { 'ssl-client' }

  before :all do
    @ca = Puppet::TestCa.new
    @ca_cert = @ca.ca_cert
    @crl = @ca.ca_crl
    @host = @ca.generate('ssl-client', {})
  end

  before do
    WebMock.disable_net_connect!

    allow_any_instance_of(Net::HTTP).to receive(:start)
    allow_any_instance_of(Net::HTTP).to receive(:finish)

    Puppet.settings.use(:main)
    Puppet[:certname] = name
    Puppet[:vardir] = tmpdir("ssl_testing")

    # Host assumes ca cert and crl are present
    File.write(Puppet[:localcacert], @ca_cert.to_pem)
    File.write(Puppet[:hostcrl], @crl.to_pem)

    # Setup our ssl client
    File.write(Puppet[:hostprivkey], @host[:private_key].to_pem)
    File.write(Puppet[:hostpubkey], @host[:private_key].public_key.to_pem)
  end

  def expects_command_to_pass(expected_output = nil)
    expect {
      ssl.run_command
    }.to have_printed(expected_output)
  end

  def expects_command_to_fail(message)
    expect {
      expect {
        ssl.run_command
      }.to raise_error(Puppet::Error, message)
    }.to have_printed(/.*/) # ignore output
  end

  shared_examples_for 'an ssl action' do
    it 'downloads the CA bundle first when missing' do
      File.delete(Puppet[:localcacert])
      stub_request(:get, %r{puppet-ca/v1/certificate/ca}).to_return(status: 200, body: @ca.ca_cert.to_pem)
      stub_request(:put, %r{puppet-ca/v1/certificate_request/#{name}}).to_return(status: 200)
      stub_request(:get, %r{puppet-ca/v1/certificate/#{name}}).to_return(status: 200, body: @host[:cert].to_pem)

      expects_command_to_pass

      expect(File.read(Puppet[:localcacert])).to eq(@ca.ca_cert.to_pem)
    end

    it 'downloads the CRL bundle first when missing' do
      File.delete(Puppet[:hostcrl])
      stub_request(:get, %r{puppet-ca/v1/certificate_revocation_list/ca}).to_return(status: 200, body: @crl.to_pem)
      stub_request(:put, %r{puppet-ca/v1/certificate_request/#{name}}).to_return(status: 200)
      stub_request(:get, %r{puppet-ca/v1/certificate/#{name}}).to_return(status: 200, body: @host[:cert].to_pem)

      expects_command_to_pass

      expect(File.read(Puppet[:hostcrl])).to eq(@crl.to_pem)
    end
  end

  it 'uses the agent run mode' do
    # make sure the ssl app resolves certname, server, etc
    # the same way the agent application does
    expect(ssl.class.run_mode.name).to eq(:agent)
  end

  context 'when generating help' do
    it 'prints a message when an unknown action is specified' do
      ssl.command_line.args << 'whoops'

      expects_command_to_fail(/Unknown action 'whoops'/)
    end

    it 'prints a message requiring an action to be specified' do
      expects_command_to_fail(/An action must be specified/)
    end
  end

  context 'when submitting a CSR' do
    let(:csr_path) { File.join(Puppet[:requestdir], "#{name}.pem") }

    before do
      ssl.command_line.args << 'submit_request'
    end

    it_behaves_like 'an ssl action'

<<<<<<< HEAD
    it 'generates an RSA private key' do
      File.unlink(Puppet[:hostprivkey])

      stub_request(:put, %r{puppet-ca/v1/certificate_request/#{name}}).to_return(status: 200)
      stub_request(:get, %r{puppet-ca/v1/certificate/#{name}}).to_return(status: 404)

      expects_command_to_pass(%r{Submitted certificate request for '#{name}' to https://.*})
    end

    it 'generates an EC private key' do
      Puppet[:key_type] = 'ec'
      File.unlink(Puppet[:hostprivkey])

      stub_request(:put, %r{puppet-ca/v1/certificate_request/#{name}}).to_return(status: 200)
      stub_request(:get, %r{puppet-ca/v1/certificate/#{name}}).to_return(status: 404)

      expects_command_to_pass(%r{Submitted certificate request for '#{name}' to https://.*})
=======
    it 'registers OIDs' do
      expect(Puppet::SSL::Oids).to receive(:register_puppet_oids)
      expects_command_to_fail(%r{Failed to submit certificate request})
>>>>>>> c5562d33
    end

    it 'submits the CSR and saves it locally' do
      stub_request(:put, %r{puppet-ca/v1/certificate_request/#{name}}).to_return(status: 200)
      stub_request(:get, %r{puppet-ca/v1/certificate/#{name}}).to_return(status: 404)

      expects_command_to_pass(%r{Submitted certificate request for '#{name}' to https://.*})

      expect(Puppet::FileSystem).to be_exist(csr_path)
    end

    it 'detects when a CSR with the same public key has already been submitted' do
      stub_request(:put, %r{puppet-ca/v1/certificate_request/#{name}}).to_return(status: 200)
      stub_request(:get, %r{puppet-ca/v1/certificate/#{name}}).to_return(status: 404)

      expects_command_to_pass(%r{Submitted certificate request for '#{name}' to https://.*})

      stub_request(:get, %r{puppet-ca/v1/certificate/#{name}}).to_return(status: 404)

      expects_command_to_pass
    end

    it 'downloads the certificate when autosigning is enabled' do
      stub_request(:put, %r{puppet-ca/v1/certificate_request/#{name}}).to_return(status: 200)
      stub_request(:get, %r{puppet-ca/v1/certificate/#{name}}).to_return(status: 200, body: @host[:cert].to_pem)

      expects_command_to_pass(%r{Submitted certificate request for '#{name}' to https://.*})

      expect(Puppet::FileSystem).to be_exist(Puppet[:hostcert])
      expect(Puppet::FileSystem).to_not be_exist(csr_path)
    end

    it 'accepts dns alt names' do
      Puppet[:dns_alt_names] = 'majortom'

      stub_request(:put, %r{puppet-ca/v1/certificate_request/#{name}}).to_return(status: 200)
      stub_request(:get, %r{puppet-ca/v1/certificate/#{name}}).to_return(status: 404)

      expects_command_to_pass

      csr = Puppet::SSL::CertificateRequest.new(name)
      csr.read(csr_path)
      expect(csr.subject_alt_names).to include('DNS:majortom')
    end
  end

  context 'when downloading a certificate' do
    before do
      ssl.command_line.args << 'download_cert'
    end

    it_behaves_like 'an ssl action'

    it 'downloads a new cert' do
      stub_request(:get, %r{puppet-ca/v1/certificate/#{name}}).to_return(status: 200, body: @host[:cert].to_pem)

      expects_command_to_pass(%r{Downloaded certificate '#{name}' with fingerprint .*})

      expect(File.read(Puppet[:hostcert])).to eq(@host[:cert].to_pem)
    end

    it 'overwrites an existing cert' do
      File.write(Puppet[:hostcert], "existing certificate")

      stub_request(:get, %r{puppet-ca/v1/certificate/#{name}}).to_return(status: 200, body: @host[:cert].to_pem)

      expects_command_to_pass(%r{Downloaded certificate '#{name}' with fingerprint .*})

      expect(File.read(Puppet[:hostcert])).to eq(@host[:cert].to_pem)
    end

    it "reports an error if the downloaded cert's public key doesn't match our private key" do
      File.write(Puppet[:hostcert], "existing cert")

      # generate a new host key, whose public key doesn't match the cert
      private_key = OpenSSL::PKey::RSA.new(512)
      File.write(Puppet[:hostprivkey], private_key.to_pem)
      File.write(Puppet[:hostpubkey], private_key.public_key.to_pem)

      stub_request(:get, %r{puppet-ca/v1/certificate/#{name}}).to_return(status: 200, body: @host[:cert].to_pem)

      expects_command_to_fail(
        %r{^Failed to download certificate: The certificate for 'CN=ssl-client' does not match its private key}
      )
    end

    it "prints a message if there isn't a cert to download" do
      stub_request(:get, %r{puppet-ca/v1/certificate/#{name}}).to_return(status: 404)

      expects_command_to_fail(/The certificate for '#{name}' has not yet been signed/)
    end
  end

  context 'when verifying' do
    before do
      ssl.command_line.args << 'verify'

      File.write(Puppet[:hostcert], @host[:cert].to_pem)
    end

    it 'reports if the key is missing' do
      File.delete(Puppet[:hostprivkey])

      expects_command_to_fail(/The private key is missing from/)
    end

    it 'reports if the cert is missing' do
      File.delete(Puppet[:hostcert])

      expects_command_to_fail(/The client certificate is missing from/)
    end

    it 'reports if the key and cert are mismatched' do
      # generate new keys
      private_key = OpenSSL::PKey::RSA.new(512)
      public_key = private_key.public_key
      File.write(Puppet[:hostprivkey], private_key.to_pem)
      File.write(Puppet[:hostpubkey], public_key.to_pem)

      expects_command_to_fail(%r{The certificate for 'CN=ssl-client' does not match its private key})
    end

    it 'reports if the cert verification fails' do
      # generate a new CA to force an error
      new_ca = Puppet::TestCa.new
      File.write(Puppet[:localcacert], new_ca.ca_cert.to_pem)

      # and CRL for that CA
      File.write(Puppet[:hostcrl], new_ca.ca_crl.to_pem)

      expects_command_to_fail(%r{Invalid signature for certificate 'CN=ssl-client'})
    end

    it 'reports when verification succeeds' do
      expects_command_to_pass(%r{Verified client certificate 'CN=ssl-client' fingerprint})
    end

    it 'reports when verification succeeds with a password protected private key' do
      FileUtils.cp(File.join(PuppetSpec::FIXTURE_DIR, 'ssl', 'encrypted-key.pem'), Puppet[:hostprivkey])
      FileUtils.cp(File.join(PuppetSpec::FIXTURE_DIR, 'ssl', 'signed.pem'), Puppet[:hostcert])

      Puppet[:passfile] = file_containing('passfile', '74695716c8b6')

      expects_command_to_pass(%r{Verified client certificate 'CN=signed' fingerprint})
    end

    it 'reports if the private key password is incorrect' do
      FileUtils.cp(File.join(PuppetSpec::FIXTURE_DIR, 'ssl', 'encrypted-key.pem'), Puppet[:hostprivkey])
      FileUtils.cp(File.join(PuppetSpec::FIXTURE_DIR, 'ssl', 'signed.pem'), Puppet[:hostcert])

      Puppet[:passfile] = file_containing('passfile', 'wrongpassword')

      expects_command_to_fail(/Failed to load private key for host 'ssl-client'/)
    end
  end

  context 'when cleaning' do
    before do
      ssl.command_line.args << 'clean'
    end

    it 'deletes the hostcert' do
      File.write(Puppet[:hostcert], @host[:cert].to_pem)

      expects_command_to_pass(%r{Removed certificate #{Puppet[:cert]}})
    end

    it 'deletes the private key' do
      File.write(Puppet[:hostprivkey], @host[:private_key].to_pem)

      expects_command_to_pass(%r{Removed private key #{Puppet[:hostprivkey]}})
    end

    it 'deletes the public key' do
      File.write(Puppet[:hostpubkey], @host[:private_key].public_key.to_pem)

      expects_command_to_pass(%r{Removed public key #{Puppet[:hostpubkey]}})
    end

    it 'deletes the request' do
      path = File.join(Puppet[:requestdir], "#{Puppet[:certname]}.pem")
      File.write(path, @host[:csr].to_pem)

      expects_command_to_pass(%r{Removed certificate request #{path}})
    end

    it 'deletes the passfile' do
      FileUtils.touch(Puppet[:passfile])

      expects_command_to_pass(%r{Removed private key password file #{Puppet[:passfile]}})
    end

    it 'skips files that do not exist' do
      File.delete(Puppet[:hostprivkey])

      expect {
        ssl.run_command
      }.to_not output(%r{Removed private key #{Puppet[:hostprivkey]}}).to_stdout
    end

    it "raises if we fail to retrieve server's cert that we're about to clean" do
      Puppet[:certname] = name
      Puppet[:server] = name

      stub_request(:get, %r{puppet-ca/v1/certificate/#{name}}).to_raise(Errno::ECONNREFUSED)

      expects_command_to_fail(%r{Failed to connect to the CA to determine if certificate #{name} has been cleaned})
    end

    context 'when deleting local CA' do
      before do
        ssl.command_line.args << '--localca'
        ssl.parse_options
      end

      it 'deletes the local CA cert' do
        File.write(Puppet[:localcacert], @ca_cert.to_pem)

        expects_command_to_pass(%r{Removed local CA certificate #{Puppet[:localcacert]}})
      end

      it 'deletes the local CRL' do
        File.write(Puppet[:hostcrl], @crl.to_pem)

        expects_command_to_pass(%r{Removed local CRL #{Puppet[:hostcrl]}})
      end
    end

    context 'on the puppetserver host' do
      before :each do
        Puppet[:certname] = 'puppetserver'
        Puppet[:server] = 'puppetserver'
      end

      it "prints an error when the CA is local and the CA has not cleaned its cert" do
        stub_request(:get, %r{puppet-ca/v1/certificate/puppetserver}).to_return(status: 200, body: @host[:cert].to_pem)

        expects_command_to_fail(%r{The certificate puppetserver must be cleaned from the CA first})
      end

      it "cleans the cert when the CA is local and the CA has already cleaned its cert" do
        File.write(Puppet[:hostcert], @host[:cert].to_pem)

        stub_request(:get, %r{puppet-ca/v1/certificate/puppetserver}).to_return(status: 404)

        expects_command_to_pass(%r{Removed certificate .*puppetserver.pem})
      end

      it "cleans the cert when run on a puppetserver that isn't the CA" do
        File.write(Puppet[:hostcert], @host[:cert].to_pem)

        Puppet[:ca_server] = 'caserver'

        expects_command_to_pass(%r{Removed certificate .*puppetserver.pem})
      end
    end

    context 'when cleaning a device' do
      before do
        ssl.command_line.args = ['clean', '--target', 'device.example.com']
        ssl.parse_options
      end

      it 'deletes the device certificate' do
        device_cert_path = File.join(Puppet[:devicedir], 'device.example.com', 'ssl', 'certs')
        device_cert_file = File.join(device_cert_path, 'device.example.com.pem')
        FileUtils.mkdir_p(device_cert_path)
        File.write(device_cert_file, 'device.example.com')
        expects_command_to_pass(%r{Removed certificate #{device_cert_file}})
     end
    end
  end

  context 'when bootstrapping' do
    before do
      ssl.command_line.args << 'bootstrap'
    end

    it 'registers the OIDs' do
      expect_any_instance_of(Puppet::SSL::StateMachine).to receive(:ensure_client_certificate).and_return(
        double('ssl_context')
      )
      expect(Puppet::SSL::Oids).to receive(:register_puppet_oids)
      expects_command_to_pass
    end

    it 'returns an SSLContext with the loaded CA certs, CRLs, private key and client cert' do
      expect_any_instance_of(Puppet::SSL::StateMachine).to receive(:ensure_client_certificate).and_return(
        double('ssl_context')
      )

      expects_command_to_pass
    end
  end
end<|MERGE_RESOLUTION|>--- conflicted
+++ resolved
@@ -106,7 +106,6 @@
 
     it_behaves_like 'an ssl action'
 
-<<<<<<< HEAD
     it 'generates an RSA private key' do
       File.unlink(Puppet[:hostprivkey])
 
@@ -124,11 +123,11 @@
       stub_request(:get, %r{puppet-ca/v1/certificate/#{name}}).to_return(status: 404)
 
       expects_command_to_pass(%r{Submitted certificate request for '#{name}' to https://.*})
-=======
+    end
+
     it 'registers OIDs' do
       expect(Puppet::SSL::Oids).to receive(:register_puppet_oids)
       expects_command_to_fail(%r{Failed to submit certificate request})
->>>>>>> c5562d33
     end
 
     it 'submits the CSR and saves it locally' do
