require 'spec_helper'
require 'puppet/settings'

describe "Defaults" do
  describe ".default_diffargs" do
    describe "on AIX" do
      before(:each) do
        allow(Facter).to receive(:value).with(:kernel).and_return("AIX")
      end

      describe "on 5.3" do
        before(:each) do
          allow(Facter).to receive(:value).with(:kernelmajversion).and_return("5300")
        end

        it "should be empty" do
          expect(Puppet.default_diffargs).to eq("")
        end
      end

      [ "",
        nil,
        "6300",
        "7300",
      ].each do |kernel_version|
        describe "on kernel version #{kernel_version.inspect}" do
          before(:each) do
            allow(Facter).to receive(:value).with(:kernelmajversion).and_return(kernel_version)
          end

          it "should be '-u'" do
            expect(Puppet.default_diffargs).to eq("-u")
          end
        end
      end
    end

    describe "on everything else" do
      before(:each) do
        allow(Facter).to receive(:value).with(:kernel).and_return("NOT_AIX")
      end

      it "should be '-u'" do
        expect(Puppet.default_diffargs).to eq("-u")
      end
    end
  end

  describe 'strict' do
    it 'should accept the valid value :off' do
      expect {Puppet.settings[:strict] = 'off'}.to_not raise_exception
    end

    it 'should accept the valid value :warning' do
      expect {Puppet.settings[:strict] = 'warning'}.to_not raise_exception
    end

    it 'should accept the valid value :error' do
      expect {Puppet.settings[:strict] = 'error'}.to_not raise_exception
    end

    it 'should fail if given an invalid value' do
      expect {Puppet.settings[:strict] = 'ignore'}.to raise_exception(/Invalid value 'ignore' for parameter strict\./)
    end
  end

  describe '.default_digest_algorithm' do
    it 'defaults to sha256 when FIPS is not enabled' do
      allow(Puppet::Util::Platform).to receive(:fips_enabled?).and_return(false)
      expect(Puppet.default_digest_algorithm).to eq('sha256')
    end

    it 'defaults to sha256 when FIPS is enabled' do
      allow(Puppet::Util::Platform).to receive(:fips_enabled?).and_return(true)
      expect(Puppet.default_digest_algorithm).to eq('sha256')
    end
  end

  describe '.supported_checksum_types' do
    it 'defaults to sha256, sha384, sha512, sha224, md5 when FIPS is not enabled' do
      allow(Puppet::Util::Platform).to receive(:fips_enabled?).and_return(false)
      expect(Puppet.default_file_checksum_types).to eq(%w[sha256 sha384 sha512 sha224 md5])
    end

    it 'defaults to sha256, sha384, sha512, sha224 when FIPS is enabled' do
      allow(Puppet::Util::Platform).to receive(:fips_enabled?).and_return(true)
      expect(Puppet.default_file_checksum_types).to eq(%w[sha256 sha384 sha512 sha224])
    end
  end

  describe 'Puppet[:supported_checksum_types]' do
    it 'defaults to sha256, sha512, sha384, sha224, md5' do
      expect(Puppet.settings[:supported_checksum_types]).to eq(%w[sha256 sha384 sha512 sha224 md5])
    end

    it 'should raise an error on an unsupported checksum type' do
      expect {
        Puppet.settings[:supported_checksum_types] = %w[md5 foo]
      }.to raise_exception ArgumentError,
                           /Invalid value 'foo' for parameter supported_checksum_types. Allowed values are/
    end

    it 'should not raise an error on setting a valid list of checksum types' do
      Puppet.settings[:supported_checksum_types] = %w[sha256 md5lite mtime]
      expect(Puppet.settings[:supported_checksum_types]).to eq(%w[sha256 md5lite mtime])
    end

    it 'raises when setting md5 in FIPS mode' do
      allow(Puppet::Util::Platform).to receive(:fips_enabled?).and_return(true)
      expect {
        Puppet.settings[:supported_checksum_types] = %w[md5]
      }.to raise_error(ArgumentError,
                       /Invalid value 'md5' for parameter supported_checksum_types. Allowed values are 'sha256'/)
    end
  end

  describe 'manage_internal_file_permissions' do
    describe 'on windows', :if => Puppet::Util::Platform.windows? do
      it 'should default to false' do
        expect(Puppet.settings[:manage_internal_file_permissions]).to be false
      end
    end

    describe 'on non-windows', :if => ! Puppet::Util::Platform.windows? do
      it 'should default to true' do
        expect(Puppet.settings[:manage_internal_file_permissions]).to be true
      end
    end
  end

  describe 'basemodulepath' do
    it 'includes the user and system modules', :unless => Puppet::Util::Platform.windows? do
      expect(
        Puppet[:basemodulepath]
      ).to match(%r{.*/code/modules:/opt/puppetlabs/puppet/modules$})
    end

    describe 'on windows', :if => Puppet::Util::Platform.windows? do
      let(:installdir) { 'C:\Program Files\Puppet Labs\Puppet' }

      it 'includes user and system modules' do
        allow(ENV).to receive(:[]).with("FACTER_env_windows_installdir").and_return(installdir)

        expect(
          Puppet.default_basemodulepath
        ).to eq('$codedir/modules;C:\Program Files\Puppet Labs\Puppet/puppet/modules')
      end

      it 'includes user modules if installdir fact is missing' do
        allow(ENV).to receive(:[]).with("FACTER_env_windows_installdir").and_return(nil)

        expect(
          Puppet.default_basemodulepath
        ).to eq('$codedir/modules')
      end
    end
  end

  describe 'vendormoduledir' do
    it 'includes the default vendormoduledir', :unless => Puppet::Util::Platform.windows? do
      expect(
        Puppet[:vendormoduledir]
      ).to eq('/opt/puppetlabs/puppet/vendor_modules')
    end

    describe 'on windows', :if => Puppet::Util::Platform.windows? do
      let(:installdir) { 'C:\Program Files\Puppet Labs\Puppet' }

      it 'includes the default vendormoduledir' do
        allow(ENV).to receive(:[]).with("FACTER_env_windows_installdir").and_return(installdir)

        expect(
          Puppet.default_vendormoduledir
        ).to eq('C:\Program Files\Puppet Labs\Puppet\puppet\vendor_modules')
      end

      it 'is nil if installdir fact is missing' do
        allow(ENV).to receive(:[]).with("FACTER_env_windows_installdir").and_return(nil)

        expect(Puppet.default_vendormoduledir).to be_nil
      end
    end
  end
<<<<<<< HEAD
=======

  describe "facterng" do
    it "defaults to false" do
      expect(Puppet[:facterng]).to be_falsey
    end

    it "raises an exception if facter-ng could not be loaded" do
      allow_any_instance_of(Puppet::Settings::BooleanSetting).to receive(:require).with('facter-ng').and_raise(LoadError)

      expect{ Puppet.settings[:facterng] = true }.to raise_exception ArgumentError, 'facter-ng could not be loaded'
    end

    context 'set logger' do
      before do
        @original_facter = Object.const_get(:Facter)

        Object.send(:remove_const, :Facter)
        Object.const_set(:Facter, Module.new)

        allow_any_instance_of(Puppet::Settings::BooleanSetting).to receive(:require).with('facter-ng').and_return(true)
        allow(Facter).to receive(:respond_to?).and_return(false)
      end

      after do
        Object.const_set(:Facter, @original_facter)
      end

      it 'calls setup_facter_logging!' do
        allow(Puppet::Util::Logging).to receive(:setup_facter_logging!).and_return(true)
        Puppet.settings[:facterng] = true
        expect(Puppet::Util::Logging).to have_received(:setup_facter_logging!).once
      end
    end
  end

  describe "deprecated settings" do
    it 'does not issue a deprecation warning by default' do
      expect(Puppet).to receive(:deprecation_warning).never

      Puppet.initialize_settings
    end

    it 'issues a deprecation warning when func3x_check is disabled' do
      Puppet[:func3x_check] = false

      expect(Puppet).to receive(:deprecation_warning).with("The 'func3x_check' setting is deprecated and will be removed in a future release.")

      Puppet.initialize_settings
    end
  end
>>>>>>> 6dfc5fa1
end<|MERGE_RESOLUTION|>--- conflicted
+++ resolved
@@ -181,42 +181,6 @@
       end
     end
   end
-<<<<<<< HEAD
-=======
-
-  describe "facterng" do
-    it "defaults to false" do
-      expect(Puppet[:facterng]).to be_falsey
-    end
-
-    it "raises an exception if facter-ng could not be loaded" do
-      allow_any_instance_of(Puppet::Settings::BooleanSetting).to receive(:require).with('facter-ng').and_raise(LoadError)
-
-      expect{ Puppet.settings[:facterng] = true }.to raise_exception ArgumentError, 'facter-ng could not be loaded'
-    end
-
-    context 'set logger' do
-      before do
-        @original_facter = Object.const_get(:Facter)
-
-        Object.send(:remove_const, :Facter)
-        Object.const_set(:Facter, Module.new)
-
-        allow_any_instance_of(Puppet::Settings::BooleanSetting).to receive(:require).with('facter-ng').and_return(true)
-        allow(Facter).to receive(:respond_to?).and_return(false)
-      end
-
-      after do
-        Object.const_set(:Facter, @original_facter)
-      end
-
-      it 'calls setup_facter_logging!' do
-        allow(Puppet::Util::Logging).to receive(:setup_facter_logging!).and_return(true)
-        Puppet.settings[:facterng] = true
-        expect(Puppet::Util::Logging).to have_received(:setup_facter_logging!).once
-      end
-    end
-  end
 
   describe "deprecated settings" do
     it 'does not issue a deprecation warning by default' do
@@ -224,14 +188,5 @@
 
       Puppet.initialize_settings
     end
-
-    it 'issues a deprecation warning when func3x_check is disabled' do
-      Puppet[:func3x_check] = false
-
-      expect(Puppet).to receive(:deprecation_warning).with("The 'func3x_check' setting is deprecated and will be removed in a future release.")
-
-      Puppet.initialize_settings
-    end
   end
->>>>>>> 6dfc5fa1
 end