--- conflicted
+++ resolved
@@ -27,15 +27,7 @@
   let(:refused_message) { %r{Connection refused|No connection could be made because the target machine actively refused it} }
 
   before(:each) do
-<<<<<<< HEAD
-    WebMock.disable_net_connect!
-
-    allow_any_instance_of(Net::HTTP).to receive(:start)
-    allow_any_instance_of(Net::HTTP).to receive(:finish)
-
     Puppet[:ssl_lockfile] = tmpfile('ssllock')
-=======
->>>>>>> 0d30251b
     allow(Kernel).to receive(:sleep)
   end
 
