#!/usr/bin/env rspec
require 'spec_helper'
require 'puppet/configurer'
require 'puppet/configurer/fact_handler'

class FactHandlerTester
  include Puppet::Configurer::FactHandler
end

describe Puppet::Configurer::FactHandler do
  before do
    @facthandler = FactHandlerTester.new
  end

  it "should download fact plugins when :factsync is true" do
    Puppet.settings.expects(:value).with(:factsync).returns true
    @facthandler.should be_download_fact_plugins
  end

  it "should not download fact plugins when :factsync is false" do
    Puppet.settings.expects(:value).with(:factsync).returns false
    @facthandler.should_not be_download_fact_plugins
  end

  it "should not download fact plugins when downloading is disabled" do
    Puppet::Configurer::Downloader.expects(:new).never
    @facthandler.expects(:download_fact_plugins?).returns false
    @facthandler.download_fact_plugins
  end

  it "should use an Agent Downloader, with the name, source, destination, and ignore set correctly, to download fact plugins when downloading is enabled" do
    downloader = mock 'downloader'

    Puppet.settings.expects(:value).with(:factsource).returns "fsource"
    Puppet.settings.expects(:value).with(:factdest).returns "fdest"
    Puppet.settings.expects(:value).with(:factsignore).returns "fignore"

    Puppet::Configurer::Downloader.expects(:new).with("fact", "fdest", "fsource", "fignore").returns downloader

    downloader.expects(:evaluate)

    @facthandler.expects(:download_fact_plugins?).returns true
    @facthandler.download_fact_plugins
  end

  describe "when finding facts" do
    before :each do
      @facthandler.stubs(:reload_facter)
      Puppet::Node::Facts.terminus_class = :memory
    end

    it "should use the node name value to retrieve the facts" do
      foo_facts = Puppet::Node::Facts.new('foo')
      bar_facts = Puppet::Node::Facts.new('bar')
      foo_facts.save
      bar_facts.save
      Puppet[:certname] = 'foo'
      Puppet[:node_name_value] = 'bar'

      @facthandler.find_facts.should == bar_facts
    end

<<<<<<< HEAD
  it "should use the Facts class with the :certname to find the facts" do
    Puppet.settings.expects(:value).with(:certname).returns "foo"
    Puppet::Node::Facts.indirection.expects(:find).with("foo").returns "myfacts"
    @facthandler.stubs(:reload_facter)
    @facthandler.find_facts.should == "myfacts"
  end
=======
    it "should set the facts name based on the node_name_fact" do
      Puppet::Node::Facts.new(Puppet[:node_name_value], 'my_name_fact' => 'other_node_name').save
      Puppet[:node_name_fact] = 'my_name_fact'
>>>>>>> b1a506c7

      @facthandler.find_facts.name.should == 'other_node_name'
    end

<<<<<<< HEAD
    Puppet.settings.expects(:value).with(:certname).returns "myhost"
    Puppet::Node::Facts.indirection.expects(:find).with("myhost")
=======
    it "should set the node_name_value based on the node_name_fact" do
      Puppet::Node::Facts.new(Puppet[:node_name_value], 'my_name_fact' => 'other_node_name').save
      Puppet[:node_name_fact] = 'my_name_fact'
>>>>>>> b1a506c7

      @facthandler.find_facts

      Puppet[:node_name_value].should == 'other_node_name'
    end

<<<<<<< HEAD
    Puppet.settings.stubs(:value).with(:trace).returns false
    Puppet.settings.stubs(:value).with(:certname).returns "myhost"
    Puppet::Node::Facts.indirection.expects(:find).raises RuntimeError
=======
    it "should reload Facter before finding facts" do
      @facthandler.expects(:reload_facter)
>>>>>>> b1a506c7

      @facthandler.find_facts
    end

    it "should fail if finding facts fails" do
      Puppet[:trace] = false
      Puppet[:certname] = "myhost"
      Puppet::Node::Facts.expects(:find).raises RuntimeError

      lambda { @facthandler.find_facts }.should raise_error(Puppet::Error)
    end
  end

  it "should warn about factsync deprecation when factsync is enabled" do
    Puppet::Configurer::Downloader.stubs(:new).returns mock("downloader", :evaluate => nil)

    @facthandler.expects(:download_fact_plugins?).returns true
    Puppet.expects(:warning)
    @facthandler.download_fact_plugins
  end

  # I couldn't get marshal to work for this, only yaml, so we hard-code yaml.
  it "should serialize and CGI escape the fact values for uploading" do
    facts = stub 'facts'
    facts.expects(:support_format?).with(:b64_zlib_yaml).returns true
    facts.expects(:render).returns "my text"
    text = CGI.escape("my text")

    @facthandler.expects(:find_facts).returns facts

    @facthandler.facts_for_uploading.should == {:facts_format => :b64_zlib_yaml, :facts => text}
  end

  it "should properly accept facts containing a '+'" do
    facts = stub 'facts'
    facts.expects(:support_format?).with(:b64_zlib_yaml).returns true
    facts.expects(:render).returns "my+text"
    text = "my%2Btext"

    @facthandler.expects(:find_facts).returns facts

    @facthandler.facts_for_uploading.should == {:facts_format => :b64_zlib_yaml, :facts => text}
  end

  it "use compressed yaml as the serialization if zlib is supported" do
    facts = stub 'facts'
    facts.expects(:support_format?).with(:b64_zlib_yaml).returns true
    facts.expects(:render).with(:b64_zlib_yaml).returns "my text"
    text = CGI.escape("my text")

    @facthandler.expects(:find_facts).returns facts

    @facthandler.facts_for_uploading
  end

  it "should use yaml as the serialization if zlib is not supported" do
    facts = stub 'facts'
    facts.expects(:support_format?).with(:b64_zlib_yaml).returns false
    facts.expects(:render).with(:yaml).returns "my text"
    text = CGI.escape("my text")

    @facthandler.expects(:find_facts).returns facts

    @facthandler.facts_for_uploading
  end

  describe "when reloading Facter" do
    before do
      Facter.stubs(:clear)
      Facter.stubs(:load)
      Facter.stubs(:loadfacts)
    end

    it "should clear Facter" do
      Facter.expects(:clear)
      @facthandler.reload_facter
    end

    it "should load all Facter facts" do
      Facter.expects(:loadfacts)
      @facthandler.reload_facter
    end

    it "should use the Facter terminus load all Puppet Fact plugins" do
      Puppet::Node::Facts::Facter.expects(:load_fact_plugins)
      @facthandler.reload_facter
    end
  end
end<|MERGE_RESOLUTION|>--- conflicted
+++ resolved
@@ -46,58 +46,40 @@
   describe "when finding facts" do
     before :each do
       @facthandler.stubs(:reload_facter)
-      Puppet::Node::Facts.terminus_class = :memory
+      Puppet::Node::Facts.indirection.terminus_class = :memory
     end
 
     it "should use the node name value to retrieve the facts" do
       foo_facts = Puppet::Node::Facts.new('foo')
       bar_facts = Puppet::Node::Facts.new('bar')
-      foo_facts.save
-      bar_facts.save
+      Puppet::Node::Facts.indirection.save(foo_facts)
+      Puppet::Node::Facts.indirection.save(bar_facts)
       Puppet[:certname] = 'foo'
       Puppet[:node_name_value] = 'bar'
 
       @facthandler.find_facts.should == bar_facts
     end
 
-<<<<<<< HEAD
-  it "should use the Facts class with the :certname to find the facts" do
-    Puppet.settings.expects(:value).with(:certname).returns "foo"
-    Puppet::Node::Facts.indirection.expects(:find).with("foo").returns "myfacts"
-    @facthandler.stubs(:reload_facter)
-    @facthandler.find_facts.should == "myfacts"
-  end
-=======
     it "should set the facts name based on the node_name_fact" do
-      Puppet::Node::Facts.new(Puppet[:node_name_value], 'my_name_fact' => 'other_node_name').save
+      facts = Puppet::Node::Facts.new(Puppet[:node_name_value], 'my_name_fact' => 'other_node_name')
+      Puppet::Node::Facts.indirection.save(facts)
       Puppet[:node_name_fact] = 'my_name_fact'
->>>>>>> b1a506c7
 
       @facthandler.find_facts.name.should == 'other_node_name'
     end
 
-<<<<<<< HEAD
-    Puppet.settings.expects(:value).with(:certname).returns "myhost"
-    Puppet::Node::Facts.indirection.expects(:find).with("myhost")
-=======
     it "should set the node_name_value based on the node_name_fact" do
-      Puppet::Node::Facts.new(Puppet[:node_name_value], 'my_name_fact' => 'other_node_name').save
+      facts = Puppet::Node::Facts.new(Puppet[:node_name_value], 'my_name_fact' => 'other_node_name')
+      Puppet::Node::Facts.indirection.save(facts)
       Puppet[:node_name_fact] = 'my_name_fact'
->>>>>>> b1a506c7
 
       @facthandler.find_facts
 
       Puppet[:node_name_value].should == 'other_node_name'
     end
 
-<<<<<<< HEAD
-    Puppet.settings.stubs(:value).with(:trace).returns false
-    Puppet.settings.stubs(:value).with(:certname).returns "myhost"
-    Puppet::Node::Facts.indirection.expects(:find).raises RuntimeError
-=======
     it "should reload Facter before finding facts" do
       @facthandler.expects(:reload_facter)
->>>>>>> b1a506c7
 
       @facthandler.find_facts
     end
@@ -105,7 +87,7 @@
     it "should fail if finding facts fails" do
       Puppet[:trace] = false
       Puppet[:certname] = "myhost"
-      Puppet::Node::Facts.expects(:find).raises RuntimeError
+      Puppet::Node::Facts.indirection.expects(:find).raises RuntimeError
 
       lambda { @facthandler.find_facts }.should raise_error(Puppet::Error)
     end
