require 'spec_helper'
require 'puppet/pops'
require 'puppet/loaders'
require 'puppet_spec/pops'
require 'puppet_spec/scope'

module FunctionAPISpecModule
  class TestDuck
  end

  class TestFunctionLoader < Puppet::Pops::Loader::StaticLoader
    def initialize
      @constants = {}
    end

    def add_function(name, function)
      set_entry(Puppet::Pops::Loader::TypedName.new(:function, name), function, __FILE__)
    end

    def add_type(name, type)
      set_entry(Puppet::Pops::Loader::TypedName.new(:type, name), type, __FILE__)
    end

    def set_entry(typed_name, value, origin = nil)
      @constants[typed_name] = Puppet::Pops::Loader::Loader::NamedEntry.new(typed_name, value, origin)
    end

    # override StaticLoader
    def load_constant(typed_name)
      @constants[typed_name]
    end
  end
end

describe 'the 4x function api' do
  include FunctionAPISpecModule
  include PuppetSpec::Pops
  include PuppetSpec::Scope

  let(:loader) { FunctionAPISpecModule::TestFunctionLoader.new }

  it 'allows a simple function to be created without dispatch declaration' do
    f = Puppet::Functions.create_function('min') do
      def min(x,y)
        x <= y ? x : y
      end
    end

    # the produced result is a Class inheriting from Function
    expect(f.class).to be(Class)
    expect(f.superclass).to be(Puppet::Functions::Function)
    # and this class had the given name (not a real Ruby class name)
    expect(f.name).to eql('min')
  end

  it 'refuses to create functions that are not based on the Function class' do
    expect do
      Puppet::Functions.create_function('testing', Object) {}
    end.to raise_error(ArgumentError, /function 'testing'.*Functions must be based on Puppet::Pops::Functions::Function. Got Object/)
  end

  it 'refuses to create functions with parameters that are not named with a symbol' do
    expect do
      Puppet::Functions.create_function('testing') do
        dispatch :test do
          param 'Integer', 'not_symbol'
        end
        def test(x)
        end
      end
    end.to raise_error(ArgumentError, /Parameter name argument must be a Symbol/)
  end

  it 'a function without arguments can be defined and called without dispatch declaration' do
    f = create_noargs_function_class()
    func = f.new(:closure_scope, :loader)
    expect(func.call({})).to eql(10)
  end

  it 'an error is raised when calling a no arguments function with arguments' do
    f = create_noargs_function_class()
    func = f.new(:closure_scope, :loader)
    expect{func.call({}, 'surprise')}.to raise_error(ArgumentError, "'test' expects no arguments, got 1")
  end

  it 'a simple function can be called' do
    f = create_min_function_class()
    # TODO: Bogus parameters, not yet used
    func = f.new(:closure_scope, :loader)
    expect(func.is_a?(Puppet::Functions::Function)).to be_truthy
    expect(func.call({}, 10,20)).to eql(10)
  end

  it 'an error is raised if called with too few arguments' do
    f = create_min_function_class()
    # TODO: Bogus parameters, not yet used
    func = f.new(:closure_scope, :loader)
    expect(func.is_a?(Puppet::Functions::Function)).to be_truthy
    expect do
      func.call({}, 10)
    end.to raise_error(ArgumentError, "'min' expects 2 arguments, got 1")
  end

  it 'an error is raised if called with too many arguments' do
    f = create_min_function_class()
    # TODO: Bogus parameters, not yet used
    func = f.new(:closure_scope, :loader)
    expect(func.is_a?(Puppet::Functions::Function)).to be_truthy
    expect do
      func.call({}, 10, 10, 10)
    end.to raise_error(ArgumentError, "'min' expects 2 arguments, got 3")
  end

  it 'correct dispatch is chosen when zero parameter dispatch exists' do
    f = create_function_with_no_parameter_dispatch
    func = f.new(:closure_scope, :loader)
    expect(func.is_a?(Puppet::Functions::Function)).to be_truthy
    expect(func.call({}, 1)).to eql(1)
  end

  it 'an error is raised if simple function-name and method are not matched' do
    expect do
      create_badly_named_method_function_class()
    end.to raise_error(ArgumentError, /Function Creation Error, cannot create a default dispatcher for function 'mix', no method with this name found/)
  end

  it 'the implementation separates dispatchers for different functions' do
    # this tests that meta programming / construction puts class attributes in the correct class
    f1 = create_min_function_class()
    f2 = create_max_function_class()

    d1 = f1.dispatcher
    d2 = f2.dispatcher

    expect(d1).to_not eql(d2)
    expect(d1.dispatchers[0]).to_not eql(d2.dispatchers[0])
  end

  context 'when using regular dispatch' do
    it 'a function can be created using dispatch and called' do
      f = create_min_function_class_using_dispatch()
      func = f.new(:closure_scope, :loader)
      expect(func.call({}, 3,4)).to eql(3)
    end

    it 'an error is raised with reference to given parameter names when called with mis-matched arguments' do
      f = create_min_function_class_using_dispatch()
      # TODO: Bogus parameters, not yet used
      func = f.new(:closure_scope, :loader)
      expect(func.is_a?(Puppet::Functions::Function)).to be_truthy
      expect do
        func.call({}, 10, 'ten')
      end.to raise_error(ArgumentError, "'min' parameter 'b' expects a Numeric value, got String")
    end

    it 'an error includes optional indicators for last element' do
      f = create_function_with_optionals_and_repeated_via_multiple_dispatch()
      # TODO: Bogus parameters, not yet used
      func = f.new(:closure_scope, :loader)
      expect(func.is_a?(Puppet::Functions::Function)).to be_truthy
      expect do
        func.call({}, 3, 10, 3, "4")
      end.to raise_error(ArgumentError, "'min' expects one of:
  (Numeric x, Numeric y, Numeric a?, Numeric b?, Numeric c*)
    rejected: parameter 'b' expects a Numeric value, got String
  (String x, String y, String a+)
    rejected: parameter 'x' expects a String value, got Integer")
    end

    it 'can create optional repeated parameter' do
      f = create_function_with_repeated
      func = f.new(:closure_scope, :loader)
      expect(func.call({})).to eql(0)
      expect(func.call({}, 1)).to eql(1)
      expect(func.call({}, 1, 2)).to eql(2)

      f = create_function_with_optional_repeated
      func = f.new(:closure_scope, :loader)
      expect(func.call({})).to eql(0)
      expect(func.call({}, 1)).to eql(1)
      expect(func.call({}, 1, 2)).to eql(2)
    end

    it 'can create required repeated parameter' do
      f = create_function_with_required_repeated
      func = f.new(:closure_scope, :loader)
      expect(func.call({}, 1)).to eql(1)
      expect(func.call({}, 1, 2)).to eql(2)
      expect { func.call({}) }.to raise_error(ArgumentError, "'count_args' expects at least 1 argument, got none")
    end

    it 'can create scope_param followed by repeated  parameter' do
      f = create_function_with_scope_param_required_repeat
      func = f.new(:closure_scope, :loader)
      expect(func.call({}, 'yay', 1,2,3)).to eql([{}, 'yay',1,2,3])
    end

    it 'a function can use inexact argument mapping' do
      f = create_function_with_inexact_dispatch
      func = f.new(:closure_scope, :loader)
      expect(func.call({}, 3.0,4.0,5.0)).to eql([Float, Float, Float])
      expect(func.call({}, 'Apple', 'Banana')).to eql([String, String])
    end

    it 'a function can be created using dispatch and called' do
      f = create_min_function_class_disptaching_to_two_methods()
      func = f.new(:closure_scope, :loader)
      expect(func.call({}, 3,4)).to eql(3)
      expect(func.call({}, 'Apple', 'Banana')).to eql('Apple')
    end

    it 'a function can not be created with parameters declared after a repeated parameter' do
      expect { create_function_with_param_after_repeated }.to raise_error(ArgumentError, 
        /function 't1'.*Parameters cannot be added after a repeated parameter/)
    end

    it 'a function can not be created with required parameters declared after optional ones' do
      expect { create_function_with_rq_after_opt }.to raise_error(ArgumentError, 
        /function 't1'.*A required parameter cannot be added after an optional parameter/)
    end

    it 'a function can not be created with required repeated parameters declared after optional ones' do
      expect { create_function_with_rq_repeated_after_opt }.to raise_error(ArgumentError,
        /function 't1'.*A required repeated parameter cannot be added after an optional parameter/)
    end

    it 'an error is raised with reference to multiple methods when called with mis-matched arguments' do
      f = create_min_function_class_disptaching_to_two_methods()
      # TODO: Bogus parameters, not yet used
      func = f.new(:closure_scope, :loader)
      expect(func.is_a?(Puppet::Functions::Function)).to be_truthy
      expect do
        func.call({}, 10, '20')
      end.to raise_error(ArgumentError, "'min' expects one of:
  (Numeric a, Numeric b)
    rejected: parameter 'b' expects a Numeric value, got String
  (String s1, String s2)
    rejected: parameter 's1' expects a String value, got Integer")
    end

    context 'an argument_mismatch handler' do
      let(:func) { create_function_with_mismatch_handler.new(:closure_scope, :loader) }

      it 'is called on matching arguments' do
        expect { func.call({}, '1') }.to raise_error(ArgumentError, "'test' It's not OK to pass a string")
      end

      it 'is not called unless arguments are matching' do
        expect { func.call({}, '1', 3) }.to raise_error(ArgumentError, "'test' expects 1 argument, got 2")
      end

      it 'is not included in a signature mismatch description' do
        expect { func.call({}, 2.3) }.to raise_error { |e| expect(e.message).not_to match(/String/) }
      end
    end

    context 'when requesting a type' do
      it 'responds with a Callable for a single signature' do
        tf = Puppet::Pops::Types::TypeFactory
        fc = create_min_function_class_using_dispatch()
        t = fc.dispatcher.to_type
        expect(t.class).to be(Puppet::Pops::Types::PCallableType)
        expect(t.param_types.class).to be(Puppet::Pops::Types::PTupleType)
        expect(t.param_types.types).to eql([tf.numeric(), tf.numeric()])
        expect(t.block_type).to be_nil
      end

      it 'responds with a Variant[Callable...] for multiple signatures' do
        tf = Puppet::Pops::Types::TypeFactory
        fc = create_min_function_class_disptaching_to_two_methods()
        t = fc.dispatcher.to_type
        expect(t.class).to be(Puppet::Pops::Types::PVariantType)
        expect(t.types.size).to eql(2)
        t1 = t.types[0]
        expect(t1.param_types.class).to be(Puppet::Pops::Types::PTupleType)
        expect(t1.param_types.types).to eql([tf.numeric(), tf.numeric()])
        expect(t1.block_type).to be_nil
        t2 = t.types[1]
        expect(t2.param_types.class).to be(Puppet::Pops::Types::PTupleType)
        expect(t2.param_types.types).to eql([tf.string(), tf.string()])
        expect(t2.block_type).to be_nil
      end
    end

    context 'supports lambdas' do
      it 'such that, a required block can be defined and given as an argument' do
        the_function = create_function_with_required_block_all_defaults().new(:closure_scope, :loader)
        result = the_function.call({}, 7) { |a,b| a < b ? a : b }
        expect(result).to eq(7)
      end

      it 'such that, a missing required block when called raises an error' do
        the_function = create_function_with_required_block_all_defaults().new(:closure_scope, :loader)
        expect do
          the_function.call({}, 10)
        end.to raise_error(ArgumentError, "'test' expects a block")
      end

      it 'such that, an optional block can be defined and given as an argument' do
        the_function = create_function_with_optional_block_all_defaults().new(:closure_scope, :loader)
        result = the_function.call({}, 4) { |a,b| a < b ? a : b }
        expect(result).to eql(4)
      end

      it 'such that, an optional block can be omitted when called and gets the value nil' do
        the_function = create_function_with_optional_block_all_defaults().new(:closure_scope, :loader)
        expect(the_function.call({}, 2)).to be_nil
      end

      it 'such that, a scope can be injected and a block can be used' do
        the_function = create_function_with_scope_required_block_all_defaults().new(:closure_scope, :loader)
        expect(the_function.call({}, 1) { |a,b| a < b ? a : b }).to eql(1)
      end
    end

    context 'provides signature information' do
      it 'about capture rest (varargs)' do
        fc = create_function_with_optionals_and_repeated
        signatures = fc.signatures
        expect(signatures.size).to eql(1)
        signature = signatures[0]
        expect(signature.last_captures_rest?).to be_truthy
      end

      it 'about optional and required parameters' do
        fc = create_function_with_optionals_and_repeated
        signature = fc.signatures[0]
        expect(signature.args_range).to eql( [2, Float::INFINITY ] )
        expect(signature.infinity?(signature.args_range[1])).to be_truthy
      end

      it 'about block not being allowed' do
        fc = create_function_with_optionals_and_repeated
        signature = fc.signatures[0]
        expect(signature.block_range).to eql( [ 0, 0 ] )
        expect(signature.block_type).to be_nil
      end

      it 'about required block' do
        fc = create_function_with_required_block_all_defaults
        signature = fc.signatures[0]
        expect(signature.block_range).to eql( [ 1, 1 ] )
        expect(signature.block_type).to_not be_nil
      end

      it 'about optional block' do
        fc = create_function_with_optional_block_all_defaults
        signature = fc.signatures[0]
        expect(signature.block_range).to eql( [ 0, 1 ] )
        expect(signature.block_type).to_not be_nil
      end

      it 'about the type' do
        fc = create_function_with_optional_block_all_defaults
        signature = fc.signatures[0]
        expect(signature.type.class).to be(Puppet::Pops::Types::PCallableType)
      end

      it 'about parameter names obtained from ruby introspection' do
        fc = create_min_function_class
        signature = fc.signatures[0]
        expect(signature.parameter_names).to eql(['x', 'y'])
      end

      it 'about parameter names specified with dispatch' do
        fc = create_min_function_class_using_dispatch
        signature = fc.signatures[0]
        expect(signature.parameter_names).to eql([:a, :b])
      end

      it 'about block_name when it is *not* given in the definition' do
        # neither type, nor name
        fc = create_function_with_required_block_all_defaults
        signature = fc.signatures[0]
        expect(signature.block_name).to eql(:block)
        # no name given, only type
        fc = create_function_with_required_block_given_type
        signature = fc.signatures[0]
        expect(signature.block_name).to eql(:block)
      end

      it 'about block_name when it *is* given in the definition' do
        # neither type, nor name
        fc = create_function_with_required_block_default_type
        signature = fc.signatures[0]
        expect(signature.block_name).to eql(:the_block)
        # no name given, only type
        fc = create_function_with_required_block_fully_specified
        signature = fc.signatures[0]
        expect(signature.block_name).to eql(:the_block)
      end
    end

    context 'supports calling other functions' do
      before(:each) do
        Puppet.push_context( {:loaders => Puppet::Pops::Loaders.new(Puppet::Node::Environment.create(:testing, []))})
      end

      after(:each) do
        Puppet.pop_context()
      end

      it 'such that, other functions are callable by name' do
        fc = Puppet::Functions.create_function('test') do
          def test()
            # Call a function available in the puppet system
            call_function('assert_type', 'Integer', 10)
          end
        end
        # initiate the function the same way the loader initiates it
        f = fc.new(:closure_scope, Puppet.lookup(:loaders).puppet_system_loader)
        expect(f.call({})).to eql(10)
      end

      it 'such that, calling a non existing function raises an error' do
        fc = Puppet::Functions.create_function('test') do
          def test()
            # Call a function not available in the puppet system
            call_function('no_such_function', 'Integer', 'hello')
          end
        end
        # initiate the function the same way the loader initiates it
        f = fc.new(:closure_scope, Puppet.lookup(:loaders).puppet_system_loader)
        expect{f.call({})}.to raise_error(ArgumentError, "Function test(): Unknown function: 'no_such_function'")
      end
    end

    context 'functions in a context with a compiler' do
      before(:each) do
        Puppet.push_context( {:loaders => Puppet::Pops::Loaders.new(Puppet::Node::Environment.create(:testing, []))})
      end

      after(:each) do
        Puppet.pop_context()
      end

      before(:each) do
        Puppet[:strict_variables] = true
      end

      let(:parser) {  Puppet::Pops::Parser::EvaluatingParser.new }
      let(:node) { 'node.example.com' }
      let(:scope) { s = create_test_scope_for_node(node); s }
      let(:loader) { Puppet::Pops::Loaders.find_loader(nil) }

      context 'supports calling ruby functions with lambda from puppet' do
        it 'function with required block can be called' do
          # construct ruby function to call
          fc = Puppet::Functions.create_function('testing::test') do
            dispatch :test do
              param 'Integer', :x
              # block called 'the_block', and using "all_callables"
              required_block_param #(all_callables(), 'the_block')
            end
            def test(x)
              # call the block with x
              yield(x)
            end
          end
          # add the function to the loader (as if it had been loaded from somewhere)
          the_loader = loader
          f = fc.new({}, the_loader)
          loader.set_entry(Puppet::Pops::Loader::TypedName.new(:function, 'testing::test'), f)
          # evaluate a puppet call
          source = "testing::test(10) |$x| { $x+1 }"
          program = parser.parse_string(source, __FILE__)
          Puppet::Pops::Adapters::LoaderAdapter.expects(:loader_for_model_object).at_least_once.returns(the_loader)
          expect(parser.evaluate(scope, program)).to eql(11)
        end
<<<<<<< HEAD
      end

      it 'supports injection of a cache' do
        the_function = create_function_with_cache_param.new(:closure_scope, :loader)
        expect(the_function.call(scope, 'key', 10)).to eql(nil)
        expect(the_function.call(scope, 'key', 20)).to eql(10)
        expect(the_function.call(scope, 'key', 30)).to eql(20)
=======
        # add the function to the loader (as if it had been loaded from somewhere)
        the_loader = loader
        f = fc.new({}, the_loader)
        loader.set_entry(Puppet::Pops::Loader::TypedName.new(:function, 'testing::test'), f)
        # evaluate a puppet call
        source = "testing::test(10) |$x| { $x+1 }"
        program = parser.parse_string(source, __FILE__)
        expect(Puppet::Pops::Adapters::LoaderAdapter).to receive(:loader_for_model_object).at_least(:once).and_return(the_loader)
        expect(parser.evaluate(scope, program)).to eql(11)
>>>>>>> c4b0f889
      end
    end

    context 'reports meaningful errors' do
      let(:parser) {  Puppet::Pops::Parser::EvaluatingParser.new }

      it 'syntax error in local type is reported with puppet source, puppet location, and ruby file containing function' do
        the_loader = loader()
        here = get_binding(the_loader)
        expect do
          eval(<<-CODE, here)
            Puppet::Functions.create_function('testing::test') do
              local_types do
                type 'MyType += Array[Integer]'
              end
              dispatch :test do
                param 'MyType', :x
              end
              def test(x)
                x
              end
            end
          CODE
        end.to raise_error(/MyType \+\= Array.*<Syntax error at '\+\=' \(line: 1, column: [0-9]+\)>.*functions4_spec\.rb.*/m)
        # Note that raised error reports this spec file as the function source since the function is defined here
      end

      it 'syntax error in param type is reported with puppet source, puppet location, and ruby file containing function' do
        the_loader = loader()
        here = get_binding(the_loader)
        expect do
          eval(<<-CODE, here)
            Puppet::Functions.create_function('testing::test') do
              dispatch :test do
                param 'Array[1+=1]', :x
              end
              def test(x)
                x
              end
            end
          CODE
        end.to raise_error(/Parsing of type string '"Array\[1\+=1\]"' failed with message: <Syntax error at '\]' \(line: 1, column: [0-9]+\)>/m)
      end
    end

    context 'can use a loader when parsing types in function dispatch, and' do
      let(:parser) {  Puppet::Pops::Parser::EvaluatingParser.new }

      it 'uses return_type to validate returned value' do
        the_loader = loader()
        here = get_binding(the_loader)
        fc = eval(<<-CODE, here)
          Puppet::Functions.create_function('testing::test') do
            dispatch :test do
              param 'Integer', :x
              return_type 'String'
            end
            def test(x)
              x
            end
          end
        CODE
        the_loader.add_function('testing::test', fc.new({}, the_loader))
        program = parser.parse_string('testing::test(10)', __FILE__)
        expect(Puppet::Pops::Adapters::LoaderAdapter).to receive(:loader_for_model_object).and_return(the_loader)
        expect { parser.evaluate({}, program) }.to raise_error(Puppet::Error,
          /value returned from function 'test' has wrong type, expects a String value, got Integer/)
      end

      it 'resolve a referenced Type alias' do
        the_loader = loader()
        the_loader.add_type('myalias', type_alias_t('MyAlias', 'Integer'))
        here = get_binding(the_loader)
        fc = eval(<<-CODE, here)
          Puppet::Functions.create_function('testing::test') do
            dispatch :test do
              param 'MyAlias', :x
              return_type 'MyAlias'
            end
            def test(x)
              x
            end
          end
        CODE
        the_loader.add_function('testing::test', fc.new({}, the_loader))
        program = parser.parse_string('testing::test(10)', __FILE__)
        expect(Puppet::Pops::Adapters::LoaderAdapter).to receive(:loader_for_model_object).and_return(the_loader)
        expect(parser.evaluate({}, program)).to eql(10)
      end

      it 'reports a reference to an unresolved type' do
        the_loader = loader()
        here = get_binding(the_loader)
        fc = eval(<<-CODE, here)
          Puppet::Functions.create_function('testing::test') do
            dispatch :test do
              param 'MyAlias', :x
            end
            def test(x)
              x
            end
          end
        CODE
        the_loader.add_function('testing::test', fc.new({}, the_loader))
        program = parser.parse_string('testing::test(10)', __FILE__)
        expect(Puppet::Pops::Adapters::LoaderAdapter).to receive(:loader_for_model_object).and_return(the_loader)
        expect { parser.evaluate({}, program) }.to raise_error(Puppet::Error, /parameter 'x' references an unresolved type 'MyAlias'/)
      end

      it 'create local Type aliases' do
        the_loader = loader()
        here = get_binding(the_loader)
        fc = eval(<<-CODE, here)
          Puppet::Functions.create_function('testing::test') do
            local_types do
              type 'MyType = Array[Integer]'
            end
            dispatch :test do
              param 'MyType', :x
            end
            def test(x)
              x
            end
          end
        CODE
        the_loader.add_function('testing::test', fc.new({}, the_loader))
        program = parser.parse_string('testing::test([10,20])', __FILE__)
        expect(Puppet::Pops::Adapters::LoaderAdapter).to receive(:loader_for_model_object).and_return(the_loader)
        expect(parser.evaluate({}, program)).to eq([10,20])
      end

      it 'create nested local Type aliases' do
        the_loader = loader()
        here = get_binding(the_loader)
        fc = eval(<<-CODE, here)
          Puppet::Functions.create_function('testing::test') do
            local_types do
              type 'InnerType = Array[Integer]'
              type 'OuterType = Hash[String,InnerType]'
            end
            dispatch :test do
              param 'OuterType', :x
            end
            def test(x)
              x
            end
          end
        CODE
        the_loader.add_function('testing::test', fc.new({}, the_loader))
        program = parser.parse_string("testing::test({'x' => [10,20]})", __FILE__)
        expect(Puppet::Pops::Adapters::LoaderAdapter).to receive(:loader_for_model_object).and_return(the_loader)
        expect(parser.evaluate({}, program)).to eq({'x' => [10,20]})
      end

      it 'create self referencing local Type aliases' do
        the_loader = loader()
        here = get_binding(the_loader)
        fc = eval(<<-CODE, here)
          Puppet::Functions.create_function('testing::test') do
            local_types do
              type 'Tree = Hash[String,Variant[String,Tree]]'
            end
            dispatch :test do
              param 'Tree', :x
            end
            def test(x)
              x
            end
          end
        CODE
        the_loader.add_function('testing::test', fc.new({}, the_loader))
        program = parser.parse_string("testing::test({'x' => {'y' => 'n'}})", __FILE__)
        expect(Puppet::Pops::Adapters::LoaderAdapter).to receive(:loader_for_model_object).and_return(the_loader)
        expect(parser.evaluate({}, program)).to eq({'x' => {'y' => 'n'}})
      end
    end
  end

  def create_noargs_function_class
    Puppet::Functions.create_function('test') do
      def test()
        10
      end
    end
  end

  def create_min_function_class
    Puppet::Functions.create_function('min') do
      def min(x,y)
        x <= y ? x : y
      end
    end
  end

  def create_max_function_class
    Puppet::Functions.create_function('max') do
      def max(x,y)
        x >= y ? x : y
      end
    end
  end

  def create_badly_named_method_function_class
    Puppet::Functions.create_function('mix') do
      def mix_up(x,y)
        x <= y ? x : y
      end
    end
  end

  def create_min_function_class_using_dispatch
    Puppet::Functions.create_function('min') do
        dispatch :min do
          param 'Numeric', :a
          param 'Numeric', :b
        end
      def min(x,y)
        x <= y ? x : y
      end
    end
  end

  def create_min_function_class_disptaching_to_two_methods
    Puppet::Functions.create_function('min') do
      dispatch :min do
        param 'Numeric', :a
        param 'Numeric', :b
      end

      dispatch :min_s do
        param 'String', :s1
        param 'String', :s2
      end

      def min(x,y)
        x <= y ? x : y
      end

      def min_s(x,y)
        cmp = (x.downcase <=> y.downcase)
        cmp <= 0 ? x : y
      end
    end
  end

  def create_function_with_optionals_and_repeated
    Puppet::Functions.create_function('min') do
      def min(x,y,a=1, b=1, *c)
        x <= y ? x : y
      end
    end
  end

  def create_function_with_optionals_and_repeated_via_dispatch
    Puppet::Functions.create_function('min') do
      dispatch :min do
        param 'Numeric', :x
        param 'Numeric', :y
        optional_param 'Numeric', :a
        optional_param 'Numeric', :b
        repeated_param 'Numeric', :c
      end
      def min(x,y,a=1, b=1, *c)
        x <= y ? x : y
      end
    end
  end

  def create_function_with_optionals_and_repeated_via_multiple_dispatch
    Puppet::Functions.create_function('min') do
      dispatch :min do
        param 'Numeric', :x
        param 'Numeric', :y
        optional_param 'Numeric', :a
        optional_param 'Numeric', :b
        repeated_param 'Numeric', :c
      end
      dispatch :min do
        param 'String', :x
        param 'String', :y
        required_repeated_param 'String', :a
      end
      def min(x,y,a=1, b=1, *c)
        x <= y ? x : y
      end
    end
  end

  def create_function_with_required_repeated_via_dispatch
    Puppet::Functions.create_function('min') do
      dispatch :min do
        param 'Numeric', :x
        param 'Numeric', :y
        required_repeated_param 'Numeric', :z
      end
      def min(x,y, *z)
        x <= y ? x : y
      end
    end
  end

  def create_function_with_repeated
    Puppet::Functions.create_function('count_args') do
      dispatch :count_args do
        repeated_param 'Any', :c
      end
      def count_args(*c)
        c.size
      end
    end
  end

  def create_function_with_optional_repeated
    Puppet::Functions.create_function('count_args') do
      dispatch :count_args do
        optional_repeated_param 'Any', :c
      end
      def count_args(*c)
        c.size
      end
    end
  end

  def create_function_with_required_repeated
    Puppet::Functions.create_function('count_args') do
      dispatch :count_args do
        required_repeated_param 'Any', :c
      end
      def count_args(*c)
        c.size
      end
    end
  end

  def create_function_with_inexact_dispatch
    Puppet::Functions.create_function('t1') do
      dispatch :t1 do
        param 'Numeric', :x
        param 'Numeric', :y
        repeated_param 'Numeric', :z
      end
      dispatch :t1 do
        param 'String', :x
        param 'String', :y
        repeated_param 'String', :z
      end
      def t1(first, *x)
        [first.class, *x.map {|e|e.class}]
      end
    end
  end

  def create_function_with_rq_after_opt
    Puppet::Functions.create_function('t1') do
      dispatch :t1 do
        optional_param 'Numeric', :x
        param 'Numeric', :y
      end
      def t1(*x)
        x
      end
    end
  end

  def create_function_with_rq_repeated_after_opt
    Puppet::Functions.create_function('t1') do
      dispatch :t1 do
        optional_param 'Numeric', :x
        required_repeated_param 'Numeric', :y
      end
      def t1(x, *y)
        x
      end
    end
  end

  def create_function_with_param_after_repeated
    Puppet::Functions.create_function('t1') do
      dispatch :t1 do
        repeated_param 'Numeric', :x
        param 'Numeric', :y
      end
      def t1(*x)
        x
      end
    end
  end

# DEAD TODO REMOVE
#  def create_function_with_param_injection_regular
#    Puppet::Functions.create_function('test', Puppet::Functions::InternalFunction) do
#      attr_injected Puppet::Pops::Types::TypeFactory.type_of(FunctionAPISpecModule::TestDuck), :test_attr
#      attr_injected Puppet::Pops::Types::TypeFactory.string(), :test_attr2, "a_string"
#      attr_injected_producer Puppet::Pops::Types::TypeFactory.integer(), :serial, "an_int"
#
#      dispatch :test do
#        injected_param Puppet::Pops::Types::TypeFactory.string, :x, 'a_string'
#        injected_producer_param Puppet::Pops::Types::TypeFactory.integer, :y, 'an_int'
#        param 'Scalar', :a
#        param 'Scalar', :b
#      end
#
#      def test(x,y,a,b)
#        y_produced = y.produce(nil)
#        "#{x}! #{a}, and #{b} < #{y_produced} = #{ !!(a < y_produced && b < y_produced)}"
#      end
#    end
#  end

  def create_function_with_required_block_all_defaults
    Puppet::Functions.create_function('test') do
      dispatch :test do
        param 'Integer', :x
        # use defaults, any callable, name is 'block'
        block_param
      end
      def test(x)
        yield(8,x)
      end
    end
  end

  def create_function_with_scope_required_block_all_defaults
    Puppet::Functions.create_function('test', Puppet::Functions::InternalFunction) do
      dispatch :test do
        scope_param
        param 'Integer', :x
        # use defaults, any callable, name is 'block'
        required_block_param
      end
      def test(scope, x)
        yield(3,x)
      end
    end
  end

  def create_function_with_required_block_default_type
    Puppet::Functions.create_function('test') do
      dispatch :test do
        param 'Integer', :x
        # use defaults, any callable, name is 'block'
        required_block_param :the_block
      end
      def test(x)
        yield
      end
    end
  end

  def create_function_with_scope_param_required_repeat
    Puppet::Functions.create_function('test', Puppet::Functions::InternalFunction) do
      dispatch :test do
        scope_param
        param 'Any', :extra
        repeated_param 'Any', :the_block
      end
      def test(scope, *args)
        [scope, *args]
      end
    end
  end

  def create_function_with_required_block_given_type
    Puppet::Functions.create_function('test') do
      dispatch :test do
        param 'Integer', :x
        required_block_param
      end
      def test(x)
        yield
      end
    end
  end

  def create_function_with_required_block_fully_specified
    Puppet::Functions.create_function('test') do
      dispatch :test do
        param 'Integer', :x
        # use defaults, any callable, name is 'block'
        required_block_param('Callable', :the_block)
      end
      def test(x)
        yield
      end
    end
  end

  def create_function_with_optional_block_all_defaults
    Puppet::Functions.create_function('test') do
      dispatch :test do
        param 'Integer', :x
        # use defaults, any callable, name is 'block'
        optional_block_param
      end
      def test(x)
        yield(5,x) if block_given?
      end
    end
  end

  def create_function_with_no_parameter_dispatch
    Puppet::Functions.create_function('test') do
      dispatch :test_no_args do
      end
      dispatch :test_one_arg do
        param 'Integer', :x
      end
      def test_no_args
        0
      end
      def test_one_arg(x)
        x
      end
    end
  end

  def create_function_with_mismatch_handler
    Puppet::Functions.create_function('test') do
      dispatch :test do
        param 'Integer', :x
      end

      argument_mismatch :on_error do
        param 'String', :x
      end

      def test(x)
        yield(5,x) if block_given?
      end

      def on_error(x)
        "It's not OK to pass a string"
      end
    end
  end

  def create_function_with_cache_param
    Puppet::Functions.create_function('test', Puppet::Functions::InternalFunction) do
      dispatch :test do
        cache_param
        param 'String', :key
        param 'Any', :value
      end
      def test(cache, k, v)
        h = cache.retrieve(self)
        previous = h[k]
        h[k] = v
        previous
      end
    end
  end

  def type_alias_t(name, type_string)
    type_expr = Puppet::Pops::Parser::EvaluatingParser.new.parse_string(type_string)
    Puppet::Pops::Types::TypeFactory.type_alias(name, type_expr)
  end

  def get_binding(loader_injected_arg)
    binding
  end
end<|MERGE_RESOLUTION|>--- conflicted
+++ resolved
@@ -210,12 +210,12 @@
     end
 
     it 'a function can not be created with parameters declared after a repeated parameter' do
-      expect { create_function_with_param_after_repeated }.to raise_error(ArgumentError, 
+      expect { create_function_with_param_after_repeated }.to raise_error(ArgumentError,
         /function 't1'.*Parameters cannot be added after a repeated parameter/)
     end
 
     it 'a function can not be created with required parameters declared after optional ones' do
-      expect { create_function_with_rq_after_opt }.to raise_error(ArgumentError, 
+      expect { create_function_with_rq_after_opt }.to raise_error(ArgumentError,
         /function 't1'.*A required parameter cannot be added after an optional parameter/)
     end
 
@@ -464,10 +464,9 @@
           # evaluate a puppet call
           source = "testing::test(10) |$x| { $x+1 }"
           program = parser.parse_string(source, __FILE__)
-          Puppet::Pops::Adapters::LoaderAdapter.expects(:loader_for_model_object).at_least_once.returns(the_loader)
+          expect(Puppet::Pops::Adapters::LoaderAdapter).to receive(:loader_for_model_object).at_least(:once).and_return(the_loader)
           expect(parser.evaluate(scope, program)).to eql(11)
         end
-<<<<<<< HEAD
       end
 
       it 'supports injection of a cache' do
@@ -475,17 +474,6 @@
         expect(the_function.call(scope, 'key', 10)).to eql(nil)
         expect(the_function.call(scope, 'key', 20)).to eql(10)
         expect(the_function.call(scope, 'key', 30)).to eql(20)
-=======
-        # add the function to the loader (as if it had been loaded from somewhere)
-        the_loader = loader
-        f = fc.new({}, the_loader)
-        loader.set_entry(Puppet::Pops::Loader::TypedName.new(:function, 'testing::test'), f)
-        # evaluate a puppet call
-        source = "testing::test(10) |$x| { $x+1 }"
-        program = parser.parse_string(source, __FILE__)
-        expect(Puppet::Pops::Adapters::LoaderAdapter).to receive(:loader_for_model_object).at_least(:once).and_return(the_loader)
-        expect(parser.evaluate(scope, program)).to eql(11)
->>>>>>> c4b0f889
       end
     end
 
