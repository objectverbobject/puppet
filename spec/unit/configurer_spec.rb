#! /usr/bin/env ruby
require 'spec_helper'
require 'puppet/configurer'

describe Puppet::Configurer do
  before do
    Puppet.settings.stubs(:use).returns(true)
    Puppet::Util::Storage.stubs(:store)
    Puppet[:server] = "puppetmaster"
    Puppet[:report] = true
  end

  let(:agent) {
    the_agent = Puppet::Configurer.new
    the_agent.stubs(:init_storage)
    the_agent
  }

  let(:fake_catalog) {
    the_fake = 'fake catalog used for its id'
    the_fake.stubs(:environment).returns(:production)
    the_fake.stubs(:to_ral).returns(the_fake)
    the_fake.stubs(:finalize)
    the_fake.stubs(:retrieval_duration=)
    the_fake.stubs(:write_class_file)
    the_fake.stubs(:write_resource_file)
    the_fake
  }

  it "should include the Fact Handler module" do
    expect(Puppet::Configurer.ancestors).to be_include(Puppet::Configurer::FactHandler)
  end

  describe "when executing a pre-run hook" do
    it "should do nothing if the hook is set to an empty string" do
      Puppet.settings[:prerun_command] = ""
      Puppet::Util.expects(:exec).never

      agent.execute_prerun_command
    end

    it "should execute any pre-run command provided via the 'prerun_command' setting" do
      Puppet.settings[:prerun_command] = "/my/command"
      Puppet::Util::Execution.expects(:execute).with(["/my/command"]).raises(Puppet::ExecutionFailure, "Failed")

      agent.execute_prerun_command
    end

    it "should fail if the command fails" do
      Puppet.settings[:prerun_command] = "/my/command"
      Puppet::Util::Execution.expects(:execute).with(["/my/command"]).raises(Puppet::ExecutionFailure, "Failed")

      expect(agent.execute_prerun_command).to be_falsey
    end
  end

  describe "when executing a post-run hook" do
    it "should do nothing if the hook is set to an empty string" do
      Puppet.settings[:postrun_command] = ""
      Puppet::Util.expects(:exec).never

      agent.execute_postrun_command
    end

    it "should execute any post-run command provided via the 'postrun_command' setting" do
      Puppet.settings[:postrun_command] = "/my/command"
      Puppet::Util::Execution.expects(:execute).with(["/my/command"]).raises(Puppet::ExecutionFailure, "Failed")

      agent.execute_postrun_command
    end

    it "should fail if the command fails" do
      Puppet.settings[:postrun_command] = "/my/command"
      Puppet::Util::Execution.expects(:execute).with(["/my/command"]).raises(Puppet::ExecutionFailure, "Failed")

      expect(agent.execute_postrun_command).to be_falsey
    end
  end

  describe "when executing a catalog run" do
    before do
      Puppet.settings.stubs(:use).returns(true)
      agent.stubs(:download_plugins)
      Puppet::Node::Facts.indirection.terminus_class = :memory

      # pull these in - make sure side effects occur
      facts
      catalog

      agent.stubs(:send_report)
      agent.stubs(:save_last_run_summary)

      Puppet::Util::Log.stubs(:close_all)
    end

    let(:facts) {
      the_facts = Puppet::Node::Facts.new(Puppet[:node_name_value])
      Puppet::Node::Facts.indirection.save(the_facts)
      the_facts
    }

    let(:catalog) {
      the_catalog = Puppet::Resource::Catalog.new("tester", Puppet::Node::Environment.remote(Puppet[:environment].to_sym))
      the_catalog.stubs(:to_ral).returns(the_catalog)
      Puppet::Resource::Catalog.indirection.terminus_class = :rest
      Puppet::Resource::Catalog.indirection.stubs(:find).returns(the_catalog)
      the_catalog
    }

    after do
      Puppet::Node::Facts.indirection.reset_terminus_class
      Puppet::Resource::Catalog.indirection.reset_terminus_class
    end

    it "should initialize storage" do
      Puppet::Util::Storage.expects(:load)
      agent.run
    end

    it "downloads plugins when told" do
      agent.expects(:download_plugins)
      agent.run(:pluginsync => true)
    end

    it "does not download plugins when told" do
      agent.expects(:download_plugins).never
      agent.run(:pluginsync => false)
    end

    it "should carry on when it can't fetch its node definition" do
      error = Net::HTTPError.new(400, 'dummy server communication error')
      Puppet::Node.indirection.expects(:find).raises(error)
      expect(agent.run).to eq(0)
    end

    it "applies a cached catalog when it can't connect to the master" do
      error = Errno::ECONNREFUSED.new('Connection refused - connect(2)')

      Puppet::Node.indirection.expects(:find).raises(error)
      Puppet::Resource::Catalog.indirection.expects(:find).with(anything, has_entry(:ignore_cache => true)).raises(error)
      Puppet::Resource::Catalog.indirection.expects(:find).with(anything, has_entry(:ignore_terminus => true)).returns(catalog)

      expect(agent.run).to eq(0)
    end

    it "should initialize a transaction report if one is not provided" do
      report = Puppet::Transaction::Report.new
      Puppet::Transaction::Report.expects(:new).returns report

      agent.run
    end

    it "should respect node_name_fact when setting the host on a report" do
      Puppet[:node_name_fact] = 'my_name_fact'
      facts.values = {'my_name_fact' => 'node_name_from_fact'}

      report = Puppet::Transaction::Report.new

      agent.run(:report => report)
      expect(report.host).to eq('node_name_from_fact')
    end

    it "should pass the new report to the catalog" do
      report = Puppet::Transaction::Report.new
      Puppet::Transaction::Report.stubs(:new).returns report
      catalog.expects(:apply).with{|options| options[:report] == report}

      agent.run
    end

    it "should use the provided report if it was passed one" do
      report = Puppet::Transaction::Report.new
      catalog.expects(:apply).with {|options| options[:report] == report}

      agent.run(:report => report)
    end

    it "should set the report as a log destination" do
      report = Puppet::Transaction::Report.new

      report.expects(:<<).with(instance_of(Puppet::Util::Log)).at_least_once

      agent.run(:report => report)
    end

    it "should retrieve the catalog" do
      agent.expects(:retrieve_catalog)

      agent.run
    end

    it "should log a failure and do nothing if no catalog can be retrieved" do
      agent.expects(:retrieve_catalog).returns nil

      Puppet.expects(:err).with "Could not retrieve catalog; skipping run"

      agent.run
    end

    it "should apply the catalog with all options to :run" do
      agent.expects(:retrieve_catalog).returns catalog

      catalog.expects(:apply).with { |args| args[:one] == true }
      agent.run :one => true
    end

    it "should accept a catalog and use it instead of retrieving a different one" do
      agent.expects(:retrieve_catalog).never

      catalog.expects(:apply)
      agent.run :one => true, :catalog => catalog
    end

    it "should benchmark how long it takes to apply the catalog" do
      agent.expects(:benchmark).with(:notice, instance_of(String))

      agent.expects(:retrieve_catalog).returns catalog

      catalog.expects(:apply).never # because we're not yielding
      agent.run
    end

    it "should execute post-run hooks after the run" do
      agent.expects(:execute_postrun_command)

      agent.run
    end

    it "should create report with passed transaction_uuid and job_id" do
      agent = Puppet::Configurer.new("test_tuuid", "test_jid")
      agent.stubs(:init_storage)

      report = Puppet::Transaction::Report.new(nil, "test", "aaaa")
      Puppet::Transaction::Report.expects(:new).with(anything, anything, 'test_tuuid', 'test_jid').returns(report)
      agent.expects(:send_report).with(report)

      agent.run
    end

    it "should send the report" do
      report = Puppet::Transaction::Report.new(nil, "test", "aaaa")
      Puppet::Transaction::Report.expects(:new).returns(report)
      agent.expects(:send_report).with(report)

      expect(report.environment).to eq("test")
      expect(report.transaction_uuid).to eq("aaaa")

      agent.run
    end

    it "should send the transaction report even if the catalog could not be retrieved" do
      agent.expects(:retrieve_catalog).returns nil

      report = Puppet::Transaction::Report.new(nil, "test", "aaaa")
      Puppet::Transaction::Report.expects(:new).returns(report)
      agent.expects(:send_report).with(report)

      expect(report.environment).to eq("test")
      expect(report.transaction_uuid).to eq("aaaa")

      agent.run
    end

    it "should send the transaction report even if there is a failure" do
      agent.expects(:retrieve_catalog).raises "whatever"

      report = Puppet::Transaction::Report.new(nil, "test", "aaaa")
      Puppet::Transaction::Report.expects(:new).returns(report)
      agent.expects(:send_report).with(report)

      expect(report.environment).to eq("test")
      expect(report.transaction_uuid).to eq("aaaa")

      expect(agent.run).to be_nil
    end

    it "should remove the report as a log destination when the run is finished" do
      report = Puppet::Transaction::Report.new
      Puppet::Transaction::Report.expects(:new).returns(report)

      agent.run

      expect(Puppet::Util::Log.destinations).not_to include(report)
    end

    it "should return the report exit_status as the result of the run" do
      report = Puppet::Transaction::Report.new
      Puppet::Transaction::Report.expects(:new).returns(report)
      report.expects(:exit_status).returns(1234)

      expect(agent.run).to eq(1234)
    end

    it "should return nil if catalog application fails" do
      @catalog.expects(:apply).raises(Puppet::Error, 'One or more resource dependency cycles detected in graph')
      report = Puppet::Transaction::Report.new
      expect(@agent.run(catalog: @catalog, report: report)).to be_nil
    end

    it "should send the transaction report even if the pre-run command fails" do
      report = Puppet::Transaction::Report.new
      Puppet::Transaction::Report.expects(:new).returns(report)

      Puppet.settings[:prerun_command] = "/my/command"
      Puppet::Util::Execution.expects(:execute).with(["/my/command"]).raises(Puppet::ExecutionFailure, "Failed")
      agent.expects(:send_report).with(report)

      expect(agent.run).to be_nil
    end

    it "should include the pre-run command failure in the report" do
      report = Puppet::Transaction::Report.new
      Puppet::Transaction::Report.expects(:new).returns(report)

      Puppet.settings[:prerun_command] = "/my/command"
      Puppet::Util::Execution.expects(:execute).with(["/my/command"]).raises(Puppet::ExecutionFailure, "Failed")

      expect(agent.run).to be_nil
      expect(report.logs.find { |x| x.message =~ /Could not run command from prerun_command/ }).to be
    end

    it "should send the transaction report even if the post-run command fails" do
      report = Puppet::Transaction::Report.new
      Puppet::Transaction::Report.expects(:new).returns(report)

      Puppet.settings[:postrun_command] = "/my/command"
      Puppet::Util::Execution.expects(:execute).with(["/my/command"]).raises(Puppet::ExecutionFailure, "Failed")
      agent.expects(:send_report).with(report)

      expect(agent.run).to be_nil
    end

    it "should include the post-run command failure in the report" do
      report = Puppet::Transaction::Report.new
      Puppet::Transaction::Report.expects(:new).returns(report)

      Puppet.settings[:postrun_command] = "/my/command"
      Puppet::Util::Execution.expects(:execute).with(["/my/command"]).raises(Puppet::ExecutionFailure, "Failed")

      report.expects(:<<).with { |log| log.message.include?("Could not run command from postrun_command") }

      expect(agent.run).to be_nil
    end

    it "should execute post-run command even if the pre-run command fails" do
      Puppet.settings[:prerun_command] = "/my/precommand"
      Puppet.settings[:postrun_command] = "/my/postcommand"
      Puppet::Util::Execution.expects(:execute).with(["/my/precommand"]).raises(Puppet::ExecutionFailure, "Failed")
      Puppet::Util::Execution.expects(:execute).with(["/my/postcommand"])

      expect(agent.run).to be_nil
    end

    it "should finalize the report" do
      report = Puppet::Transaction::Report.new
      Puppet::Transaction::Report.expects(:new).returns(report)

      report.expects(:finalize_report)
      agent.run
    end

    it "should not apply the catalog if the pre-run command fails" do
      report = Puppet::Transaction::Report.new
      Puppet::Transaction::Report.expects(:new).returns(report)

      Puppet.settings[:prerun_command] = "/my/command"
      Puppet::Util::Execution.expects(:execute).with(["/my/command"]).raises(Puppet::ExecutionFailure, "Failed")

      catalog.expects(:apply).never()
      agent.expects(:send_report)

      expect(agent.run).to be_nil
    end

    it "should apply the catalog, send the report, and return nil if the post-run command fails" do
      report = Puppet::Transaction::Report.new
      Puppet::Transaction::Report.expects(:new).returns(report)

      Puppet.settings[:postrun_command] = "/my/command"
      Puppet::Util::Execution.expects(:execute).with(["/my/command"]).raises(Puppet::ExecutionFailure, "Failed")

      catalog.expects(:apply)
      agent.expects(:send_report)

      expect(agent.run).to be_nil
    end

    it 'includes total time metrics in the report after successfully applying the catalog' do
      report = Puppet::Transaction::Report.new
<<<<<<< HEAD
      @catalog.stubs(:apply).with(:report => report)
      @agent.run(report: report)

      expect(report.metrics['time']).to be
      expect(report.metrics['time']['total']).to be_a_kind_of(Numeric)
    end

    it 'includes total time metrics in the report even if prerun fails' do
      Puppet.settings[:prerun_command] = "/my/command"
      Puppet::Util::Execution.expects(:execute).with(["/my/command"]).raises(Puppet::ExecutionFailure, "Failed")

      report = Puppet::Transaction::Report.new
      @agent.run(report: report)

      expect(report.metrics['time']).to be
      expect(report.metrics['time']['total']).to be_a_kind_of(Numeric)
    end

    it 'includes total time metrics in the report even if catalog retrieval fails' do
      report = Puppet::Transaction::Report.new
      @agent.stubs(:prepare_and_retrieve_catalog_from_cache).raises
      @agent.run(:report => report)

      expect(report.metrics['time']).to be
      expect(report.metrics['time']['total']).to be_a_kind_of(Numeric)
=======
      catalog.stubs(:apply).with(:report => report)
      report.expects(:add_times).with(:catalog_application, kind_of(Numeric))
      agent.apply_catalog(catalog, {:report => report})
>>>>>>> 38af3771
    end

    it "should refetch the catalog if the server specifies a new environment in the catalog" do
      catalog = Puppet::Resource::Catalog.new("tester", Puppet::Node::Environment.remote('second_env'))
      agent.expects(:retrieve_catalog).returns(catalog).twice

      agent.run
    end

    it "should change the environment setting if the server specifies a new environment in the catalog" do
      catalog.stubs(:environment).returns("second_env")

      agent.run

      expect(agent.environment).to eq("second_env")
    end

    it "should fix the report if the server specifies a new environment in the catalog" do
      report = Puppet::Transaction::Report.new(nil, "test", "aaaa")
      Puppet::Transaction::Report.expects(:new).returns(report)
      agent.expects(:send_report).with(report)

      catalog.stubs(:environment).returns("second_env")
      agent.stubs(:retrieve_catalog).returns(catalog)

      agent.run

      expect(report.environment).to eq("second_env")
    end

    it "sends the transaction uuid in a catalog request" do
      agent.instance_variable_set(:@transaction_uuid, 'aaa')
      Puppet::Resource::Catalog.indirection.expects(:find).with(anything, has_entries(:transaction_uuid => 'aaa'))
      agent.run
    end

    it "sends the transaction uuid in a catalog request" do
      agent.instance_variable_set(:@job_id, 'aaa')
      Puppet::Resource::Catalog.indirection.expects(:find).with(anything, has_entries(:job_id => 'aaa'))
      agent.run
    end

    it "sets the static_catalog query param to true in a catalog request" do
      Puppet::Resource::Catalog.indirection.expects(:find).with(anything, has_entries(:static_catalog => true))
      agent.run
    end

    it "sets the checksum_type query param to the default supported_checksum_types in a catalog request" do
      Puppet::Resource::Catalog.indirection.expects(:find).with(anything,
        has_entries(:checksum_type => 'md5.sha256.sha384.sha512.sha224'))
      agent.run
    end

    it "sets the checksum_type query param to the supported_checksum_types setting in a catalog request" do
      # Regenerate the agent to pick up the new setting
      Puppet[:supported_checksum_types] = ['sha256']
      an_agent = Puppet::Configurer.new
      an_agent.stubs(:init_storage)
      an_agent.stubs(:download_plugins)
      an_agent.stubs(:send_report)
      an_agent.stubs(:save_last_run_summary)

      Puppet::Resource::Catalog.indirection.expects(:find).with(anything, has_entries(:checksum_type => 'sha256'))
      an_agent.run
    end

    describe "when not using a REST terminus for catalogs" do
      it "should not pass any facts when retrieving the catalog" do
        Puppet::Resource::Catalog.indirection.terminus_class = :compiler
        agent.expects(:facts_for_uploading).never
        Puppet::Resource::Catalog.indirection.expects(:find).with { |name, options|
          options[:facts].nil?
        }.returns catalog

        agent.run
      end
    end

    describe "when using a REST terminus for catalogs" do
      it "should pass the prepared facts and the facts format as arguments when retrieving the catalog" do
        Puppet::Resource::Catalog.indirection.terminus_class = :rest
        # the "facts_for_uploading" are prepeared by first finding facts, and then encoding them
        # this mocks the "find" with a special value 12345, which is then expected back in the
        # call to "encode" - the encode in turn returns mocked data that is asserted as being
        # presented to the catalog terminus as options.
        #
        agent.expects(:find_facts).returns(12345)
        agent.expects(:encode_facts).with(12345).returns(:facts => "myfacts", :facts_format => :foo)
        Puppet::Resource::Catalog.indirection.expects(:find).with { |name, options|
          options[:facts] == "myfacts" and options[:facts_format] == :foo
        }.returns catalog

        agent.run
      end
    end
  end

  describe "when initialized with a transaction_uuid" do
    it "stores it" do
      SecureRandom.expects(:uuid).never
      configurer = Puppet::Configurer.new('foo')
      expect(configurer.instance_variable_get(:@transaction_uuid) == 'foo')
    end
  end

  describe "when sending a report" do
    include PuppetSpec::Files

    before do
      Puppet.settings.stubs(:use).returns(true)
      Puppet[:lastrunfile] = tmpfile('last_run_file')
      Puppet[:reports] = "none"
    end

    let(:configurer) { Puppet::Configurer.new }
    let(:report)     { Puppet::Transaction::Report.new }

    it "should print a report summary if configured to do so" do
      Puppet.settings[:summarize] = true

      report.expects(:summary).returns "stuff"

      configurer.expects(:puts).with("stuff")
      configurer.send_report(report)
    end

    it "should not print a report summary if not configured to do so" do
      Puppet.settings[:summarize] = false

      configurer.expects(:puts).never
      configurer.send_report(report)
    end

    it "should save the report if reporting is enabled" do
      Puppet.settings[:report] = true

      Puppet::Transaction::Report.indirection.expects(:save).with(report, nil, instance_of(Hash))
      configurer.send_report(report)
    end

    it "should not save the report if reporting is disabled" do
      Puppet.settings[:report] = false

      Puppet::Transaction::Report.indirection.expects(:save).with(report, nil, instance_of(Hash)).never
      configurer.send_report(report)
    end

    it "should save the last run summary if reporting is enabled" do
      Puppet.settings[:report] = true

      configurer.expects(:save_last_run_summary).with(report)
      configurer.send_report(report)
    end

    it "should save the last run summary if reporting is disabled" do
      Puppet.settings[:report] = false

      configurer.expects(:save_last_run_summary).with(report)
      configurer.send_report(report)
    end

    it "should log but not fail if saving the report fails" do
      Puppet.settings[:report] = true

      Puppet::Transaction::Report.indirection.expects(:save).raises("whatever")

      Puppet.expects(:err)
      expect { configurer.send_report(report) }.not_to raise_error
    end
  end

  describe "when saving the summary report file" do
    include PuppetSpec::Files

    before do
      Puppet.settings.stubs(:use).returns(true)
      Puppet[:lastrunfile] = tmpfile('last_run_file')
    end

    let(:configurer) { Puppet::Configurer.new }
    let(:report) { stub 'report', :raw_summary => {}}

    it "should write the last run file" do
      configurer.save_last_run_summary(report)
      expect(Puppet::FileSystem.exist?(Puppet[:lastrunfile])).to be_truthy
    end

    it "should write the raw summary as yaml" do
      report.expects(:raw_summary).returns("summary")
      configurer.save_last_run_summary(report)
      expect(File.read(Puppet[:lastrunfile])).to eq(YAML.dump("summary"))
    end

    it "should log but not fail if saving the last run summary fails" do
      # The mock will raise an exception on any method used.  This should
      # simulate a nice hard failure from the underlying OS for us.
      fh = Class.new(Object) do
        def method_missing(*args)
          raise "failed to do #{args[0]}"
        end
      end.new

      Puppet::Util.expects(:replace_file).yields(fh)

      Puppet.expects(:err)
      expect { configurer.save_last_run_summary(report) }.to_not raise_error
    end

    it "should create the last run file with the correct mode" do
      Puppet.settings.setting(:lastrunfile).expects(:mode).returns('664')
      configurer.save_last_run_summary(report)

      if Puppet::Util::Platform.windows?
        require 'puppet/util/windows/security'
        mode = Puppet::Util::Windows::Security.get_mode(Puppet[:lastrunfile])
      else
        mode = Puppet::FileSystem.stat(Puppet[:lastrunfile]).mode
      end
      expect(mode & 0777).to eq(0664)
    end

    it "should report invalid last run file permissions" do
      Puppet.settings.setting(:lastrunfile).expects(:mode).returns('892')
      Puppet.expects(:err).with(regexp_matches(/Could not save last run local report.*892 is invalid/))
      configurer.save_last_run_summary(report)
    end
  end

  describe "when requesting a node" do
    it "uses the transaction uuid in the request" do
      Puppet::Node.indirection.expects(:find).with(anything, has_entries(:transaction_uuid => anything)).twice
      agent.run
    end

    it "sends an explicitly configured environment request" do
      Puppet.settings.expects(:set_by_config?).with(:environment).returns(true)
      Puppet::Node.indirection.expects(:find).with(anything, has_entries(:configured_environment => Puppet[:environment])).twice
      agent.run
    end

    it "does not send a configured_environment when using the default" do
      Puppet::Node.indirection.expects(:find).with(anything, has_entries(:configured_environment => nil)).twice
      agent.run
    end
  end

  def expects_new_catalog_only(catalog)
    Puppet::Resource::Catalog.indirection.expects(:find).with { |name, options| options[:ignore_cache] == true }.returns catalog
    Puppet::Resource::Catalog.indirection.expects(:find).with { |name, options| options[:ignore_terminus] == true }.never
  end

  def expects_cached_catalog_only(catalog)
    Puppet::Resource::Catalog.indirection.expects(:find).with { |name, options| options[:ignore_terminus] == true }.returns catalog
    Puppet::Resource::Catalog.indirection.expects(:find).with { |name, options| options[:ignore_cache] == true }.never
  end

  def expects_fallback_to_cached_catalog(catalog)
    Puppet::Resource::Catalog.indirection.expects(:find).with { |name, options| options[:ignore_cache] == true }.returns nil
    Puppet::Resource::Catalog.indirection.expects(:find).with { |name, options| options[:ignore_terminus] == true }.returns catalog
  end

  def expects_fallback_to_new_catalog(catalog)
    Puppet::Resource::Catalog.indirection.expects(:find).with { |name, options| options[:ignore_terminus] == true }.returns nil
    Puppet::Resource::Catalog.indirection.expects(:find).with { |name, options| options[:ignore_cache] == true }.returns catalog
  end

  def expects_neither_new_or_cached_catalog
    Puppet::Resource::Catalog.indirection.expects(:find).with { |name, options| options[:ignore_cache] == true }.returns nil
    Puppet::Resource::Catalog.indirection.expects(:find).with { |name, options| options[:ignore_terminus] == true }.returns nil
  end

  describe "when retrieving a catalog" do
    before do
      Puppet.settings.stubs(:use).returns(true)
      agent.stubs(:facts_for_uploading).returns({})
      agent.stubs(:download_plugins)

      # this is the default when using a Configurer instance
      Puppet::Resource::Catalog.indirection.stubs(:terminus_class).returns :rest
    end
    after do
      Puppet::Resource::Catalog.indirection.reset_terminus_class
    end

    let(:catalog) {
      # retrieve a catalog in the current environment, so we don't try to converge unexpectedly
      Puppet::Resource::Catalog.new("tester", Puppet::Node::Environment.remote(Puppet[:environment].to_sym))
    }

    describe "and configured to only retrieve a catalog from the cache" do
      before do
        Puppet.settings[:use_cached_catalog] = true
      end

      it "should first look in the cache for a catalog" do
        expects_cached_catalog_only(catalog)

        expect(agent.retrieve_catalog({})).to eq(catalog)
      end

      it "should not make a node request or pluginsync when a cached catalog is successfully retrieved" do
        Puppet::Node.indirection.expects(:find).never
        expects_cached_catalog_only(catalog)
        agent.expects(:download_plugins).never

        agent.run
      end

      it "should make a node request and pluginsync when a cached catalog cannot be retrieved" do
        Puppet::Node.indirection.expects(:find).returns nil
        expects_fallback_to_new_catalog(catalog)
        agent.expects(:download_plugins)

        agent.run
      end

      it "should set its cached_catalog_status to 'explicitly_requested'" do
        expects_cached_catalog_only(catalog)

        agent.retrieve_catalog({})
        expect(agent.instance_variable_get(:@cached_catalog_status)).to eq('explicitly_requested')
      end

      it "should set its cached_catalog_status to 'explicitly requested' if the cached catalog is from a different environment" do
        cached_catalog = Puppet::Resource::Catalog.new("tester", Puppet::Node::Environment.remote('second_env'))
        expects_cached_catalog_only(cached_catalog)

        agent.retrieve_catalog({})
        expect(agent.instance_variable_get(:@cached_catalog_status)).to eq('explicitly_requested')
      end

      it "should compile a new catalog if none is found in the cache" do
        expects_fallback_to_new_catalog(catalog)

        expect(agent.retrieve_catalog({})).to eq(catalog)
      end

      it "should set its cached_catalog_status to 'not_used' if no catalog is found in the cache" do
        expects_fallback_to_new_catalog(catalog)

        agent.retrieve_catalog({})
        expect(agent.instance_variable_get(:@cached_catalog_status)).to eq('not_used')
      end

      it "should not attempt to retrieve a cached catalog again if the first attempt failed" do
        Puppet::Node.indirection.expects(:find).returns(nil)
        expects_neither_new_or_cached_catalog

        agent.run
      end

      it "should return the cached catalog when the environment doesn't match" do
        cached_catalog = Puppet::Resource::Catalog.new("tester", Puppet::Node::Environment.remote('second_env'))
        expects_cached_catalog_only(cached_catalog)

        Puppet.expects(:info).with("Using cached catalog from environment 'second_env'")
        expect(agent.retrieve_catalog({})).to eq(cached_catalog)
      end
    end

    describe "and strict environment mode is set" do
      before do
        catalog.stubs(:to_ral).returns(catalog)
        catalog.stubs(:write_class_file)
        catalog.stubs(:write_resource_file)
        agent.stubs(:send_report)
        agent.stubs(:save_last_run_summary)
        Puppet.settings[:strict_environment_mode] = true
      end

      it "should not make a node request" do
        Puppet::Node.indirection.expects(:find).never

        agent.run
      end

      it "should return nil when the catalog's environment doesn't match the agent specified environment" do
        agent.instance_variable_set(:@environment, 'second_env')
        expects_new_catalog_only(catalog)

        Puppet.expects(:err).with("Not using catalog because its environment 'production' does not match agent specified environment 'second_env' and strict_environment_mode is set")
        expect(agent.run).to be_nil
      end

      it "should not return nil when the catalog's environment matches the agent specified environment" do
        agent.instance_variable_set(:@environment, 'production')
        expects_new_catalog_only(catalog)

        expect(agent.run).to eq(0)
      end

      describe "and a cached catalog is explicitly requested" do
        before do
          Puppet.settings[:use_cached_catalog] = true
        end

        it "should return nil when the cached catalog's environment doesn't match the agent specified environment" do
          agent.instance_variable_set(:@environment, 'second_env')
          expects_cached_catalog_only(catalog)

          Puppet.expects(:err).with("Not using catalog because its environment 'production' does not match agent specified environment 'second_env' and strict_environment_mode is set")
          expect(agent.run).to be_nil
        end

        it "should proceed with the cached catalog if its environment matchs the local environment" do
          Puppet.settings[:use_cached_catalog] = true
          agent.instance_variable_set(:@environment, 'production')
          expects_cached_catalog_only(catalog)

          expect(agent.run).to eq(0)
        end
      end
    end

    it "should use the Catalog class to get its catalog" do
      Puppet::Resource::Catalog.indirection.expects(:find).returns fake_catalog

      agent.retrieve_catalog({})
    end

    it "should set its cached_catalog_status to 'not_used' when downloading a new catalog" do
      Puppet::Resource::Catalog.indirection.expects(:find).with { |name, options| options[:ignore_cache] == true }.returns fake_catalog

      agent.retrieve_catalog({})
      expect(agent.instance_variable_get(:@cached_catalog_status)).to eq('not_used')
    end

    it "should use its node_name_value to retrieve the catalog" do
      Facter.stubs(:value).returns "eh"
      Puppet.settings[:node_name_value] = "myhost.domain.com"
      Puppet::Resource::Catalog.indirection.expects(:find).with { |name, options| name == "myhost.domain.com" }.returns fake_catalog

      agent.retrieve_catalog({})
    end

    it "should default to returning a catalog retrieved directly from the server, skipping the cache" do
      Puppet::Resource::Catalog.indirection.expects(:find).with { |name, options| options[:ignore_cache] == true }.returns fake_catalog

      expect(agent.retrieve_catalog({})).to eq(fake_catalog)
    end

    it "should log and return the cached catalog when no catalog can be retrieved from the server" do
      expects_fallback_to_cached_catalog(fake_catalog)

      Puppet.expects(:info).with("Using cached catalog from environment 'production'")
      expect(agent.retrieve_catalog({})).to eq(fake_catalog)
    end

    it "should set its cached_catalog_status to 'on_failure' when no catalog can be retrieved from the server" do
      expects_fallback_to_cached_catalog(fake_catalog)

      agent.retrieve_catalog({})
      expect(agent.instance_variable_get(:@cached_catalog_status)).to eq('on_failure')
    end

    it "should not look in the cache for a catalog if one is returned from the server" do
      expects_new_catalog_only(fake_catalog)

      expect(agent.retrieve_catalog({})).to eq(fake_catalog)
    end

    it "should return the cached catalog when retrieving the remote catalog throws an exception" do
      Puppet::Resource::Catalog.indirection.expects(:find).with { |name, options| options[:ignore_cache] == true }.raises "eh"
      Puppet::Resource::Catalog.indirection.expects(:find).with { |name, options| options[:ignore_terminus] == true }.returns fake_catalog

      expect(agent.retrieve_catalog({})).to eq(fake_catalog)
    end

    it "should set its cached_catalog_status to 'on_failure' when retrieving the remote catalog throws an exception" do
      Puppet::Resource::Catalog.indirection.expects(:find).with { |name, options| options[:ignore_cache] == true }.raises "eh"
      Puppet::Resource::Catalog.indirection.expects(:find).with { |name, options| options[:ignore_terminus] == true }.returns fake_catalog

      agent.retrieve_catalog({})
      expect(agent.instance_variable_get(:@cached_catalog_status)).to eq('on_failure')
    end

    it "should log and return nil if no catalog can be retrieved from the server and :usecacheonfailure is disabled" do
      Puppet[:usecacheonfailure] = false
      Puppet::Resource::Catalog.indirection.expects(:find).with { |name, options| options[:ignore_cache] == true }.returns nil

      Puppet.expects(:warning).with('Not using cache on failed catalog')

      expect(agent.retrieve_catalog({})).to be_nil
    end

    it "should set its cached_catalog_status to 'not_used' if no catalog can be retrieved from the server and :usecacheonfailure is disabled or fails to retrieve a catalog" do
      Puppet[:usecacheonfailure] = false
      Puppet::Resource::Catalog.indirection.expects(:find).with { |name, options| options[:ignore_cache] == true }.returns nil

      agent.retrieve_catalog({})
      expect(agent.instance_variable_get(:@cached_catalog_status)).to eq('not_used')
    end

    it "should return nil if no cached catalog is available and no catalog can be retrieved from the server" do
      expects_neither_new_or_cached_catalog

      expect(agent.retrieve_catalog({})).to be_nil
    end

    it "should return nil if its cached catalog environment doesn't match server-specified environment" do
      cached_catalog = Puppet::Resource::Catalog.new("tester", Puppet::Node::Environment.remote('second_env'))
      agent.instance_variable_set(:@node_environment, 'production')

      expects_fallback_to_cached_catalog(cached_catalog)

      Puppet.expects(:err).with("Not using cached catalog because its environment 'second_env' does not match 'production'")
      expect(agent.retrieve_catalog({})).to be_nil
    end

    it "should set its cached_catalog_status to 'not_used' if the cached catalog environment doesn't match server-specified environment" do
      cached_catalog = Puppet::Resource::Catalog.new("tester", Puppet::Node::Environment.remote('second_env'))
      agent.instance_variable_set(:@node_environment, 'production')

      expects_fallback_to_cached_catalog(cached_catalog)

      agent.retrieve_catalog({})
      expect(agent.instance_variable_get(:@cached_catalog_status)).to eq('not_used')
    end

    it "should return its cached catalog if the environment matches the server-specified environment" do
      cached_catalog = Puppet::Resource::Catalog.new("tester", Puppet::Node::Environment.remote(Puppet[:environment]))
      agent.instance_variable_set(:@node_environment, cached_catalog.environment)

      expects_fallback_to_cached_catalog(cached_catalog)

      expect(agent.retrieve_catalog({})).to eq(cached_catalog)
    end

    it "should set its cached_catalog_status to 'on_failure' if the cached catalog environment matches server-specified environment" do
      cached_catalog = Puppet::Resource::Catalog.new("tester", Puppet::Node::Environment.remote(Puppet[:environment]))
      agent.instance_variable_set(:@node_environment, cached_catalog.environment)

      expects_fallback_to_cached_catalog(cached_catalog)

      agent.retrieve_catalog({})
      expect(agent.instance_variable_get(:@cached_catalog_status)).to eq('on_failure')
    end

    it "should not update the cached catalog in noop mode" do
      Puppet[:noop] = true
      Puppet::Resource::Catalog.indirection.expects(:find).with(anything, has_entries(:ignore_cache => true, :ignore_cache_save => true)).returns(fake_catalog)

      agent.retrieve_catalog({})
    end

    it "should update the cached catalog when not in noop mode" do
      Puppet[:noop] = false
      Puppet::Resource::Catalog.indirection.expects(:find).with(anything, has_entries(:ignore_cache => true, :ignore_cache_save => false)).returns(fake_catalog)

      agent.retrieve_catalog({})
    end
  end

  describe "when converting the catalog" do
    before do
      Puppet.settings.stubs(:use).returns(true)

      catalog.stubs(:to_ral).returns ral_catalog
    end

    let (:catalog) { Puppet::Resource::Catalog.new('tester', Puppet::Node::Environment.remote(Puppet[:environment].to_sym)) }
    let (:ral_catalog) { Puppet::Resource::Catalog.new('tester', Puppet::Node::Environment.remote(Puppet[:environment].to_sym)) }

    it "should convert the catalog to a RAL-formed catalog" do
      expect(agent.convert_catalog(catalog, 10)).to equal(ral_catalog)
    end

    it "should finalize the catalog" do
      ral_catalog.expects(:finalize)

      agent.convert_catalog(catalog, 10)
    end

    it "should record the passed retrieval time with the RAL catalog" do
      ral_catalog.expects(:retrieval_duration=).with 10

      agent.convert_catalog(catalog, 10)
    end

    it "should write the RAL catalog's class file" do
      ral_catalog.expects(:write_class_file)

      agent.convert_catalog(catalog, 10)
    end

    it "should write the RAL catalog's resource file" do
      ral_catalog.expects(:write_resource_file)

      agent.convert_catalog(catalog, 10)
    end

    it "should set catalog conversion time on the report" do
      report = Puppet::Transaction::Report.new

      report.expects(:add_times).with(:convert_catalog, kind_of(Numeric))
      agent.convert_catalog(catalog, 10, {:report => report})
    end
  end

  describe "when determining whether to pluginsync" do
    it "should default to Puppet[:pluginsync] when explicitly set by the commandline" do
      Puppet.settings[:pluginsync] = false
      Puppet.settings.expects(:set_by_cli?).returns(true)

      expect(described_class).not_to be_should_pluginsync
    end

    it "should default to Puppet[:pluginsync] when explicitly set by config" do
      Puppet.settings[:pluginsync] = false
      Puppet.settings.expects(:set_by_config?).returns(true)

      expect(described_class).not_to be_should_pluginsync
    end

    it "should be true if use_cached_catalog is false" do
      Puppet.settings[:use_cached_catalog] = false

      expect(described_class).to be_should_pluginsync
    end

    it "should be false if use_cached_catalog is true" do
      Puppet.settings[:use_cached_catalog] = true

      expect(described_class).not_to be_should_pluginsync
    end
  end

  describe "when attempting failover" do
    it "should not failover if server_list is not set" do
      Puppet.settings[:server_list] = []
      agent.expects(:find_functional_server).never
      agent.run
    end

    it "should not failover during an apply run" do
      Puppet.settings[:server_list] = ["myserver:123"]
      agent.expects(:find_functional_server).never
      catalog = Puppet::Resource::Catalog.new("tester", Puppet::Node::Environment.remote(Puppet[:environment].to_sym))
      agent.run :catalog => catalog
    end

    it "should select a server when provided" do
      Puppet.settings[:server_list] = ["myserver:123"]
      pool = Puppet::Network::HTTP::Pool.new(Puppet[:http_keepalive_timeout])
      Puppet::Network::HTTP::Pool.expects(:new).returns(pool)
      Puppet.expects(:override).with({:http_pool => pool}).yields
      Puppet.expects(:override).with({:server => "myserver", :serverport => '123'}).twice.yields
      Puppet::Node.indirection.expects(:find).returns(nil)
      agent.expects(:run_internal).returns(nil)
      agent.run
    end

    it "should fallback to an empty server when failover fails" do
      Puppet.settings[:server_list] = ["myserver:123"]
      pool = Puppet::Network::HTTP::Pool.new(Puppet[:http_keepalive_timeout])
      Puppet::Network::HTTP::Pool.expects(:new).returns(pool)
      Puppet.expects(:override).with({:http_pool => pool}).yields
      Puppet.expects(:override).with({:server => "myserver", :serverport => '123'}).yields
      Puppet.expects(:override).with({:server => nil, :serverport => nil}).yields
      error = Net::HTTPError.new(400, 'dummy server communication error')
      Puppet::Node.indirection.expects(:find).raises(error)
      agent.expects(:run_internal).returns(nil)
      agent.run
    end

    it "should not make multiple node requets when the server is found" do
      Puppet.settings[:server_list] = ["myserver:123"]
      Puppet::Node.indirection.expects(:find).returns("mynode").once
      agent.expects(:prepare_and_retrieve_catalog).returns(nil)
      agent.run
    end
  end
end<|MERGE_RESOLUTION|>--- conflicted
+++ resolved
@@ -292,9 +292,9 @@
     end
 
     it "should return nil if catalog application fails" do
-      @catalog.expects(:apply).raises(Puppet::Error, 'One or more resource dependency cycles detected in graph')
-      report = Puppet::Transaction::Report.new
-      expect(@agent.run(catalog: @catalog, report: report)).to be_nil
+      catalog.expects(:apply).raises(Puppet::Error, 'One or more resource dependency cycles detected in graph')
+      report = Puppet::Transaction::Report.new
+      expect(agent.run(catalog: catalog, report: report)).to be_nil
     end
 
     it "should send the transaction report even if the pre-run command fails" do
@@ -387,9 +387,8 @@
 
     it 'includes total time metrics in the report after successfully applying the catalog' do
       report = Puppet::Transaction::Report.new
-<<<<<<< HEAD
-      @catalog.stubs(:apply).with(:report => report)
-      @agent.run(report: report)
+      catalog.stubs(:apply).with(:report => report)
+      agent.run(report: report)
 
       expect(report.metrics['time']).to be
       expect(report.metrics['time']['total']).to be_a_kind_of(Numeric)
@@ -400,7 +399,7 @@
       Puppet::Util::Execution.expects(:execute).with(["/my/command"]).raises(Puppet::ExecutionFailure, "Failed")
 
       report = Puppet::Transaction::Report.new
-      @agent.run(report: report)
+      agent.run(report: report)
 
       expect(report.metrics['time']).to be
       expect(report.metrics['time']['total']).to be_a_kind_of(Numeric)
@@ -408,16 +407,11 @@
 
     it 'includes total time metrics in the report even if catalog retrieval fails' do
       report = Puppet::Transaction::Report.new
-      @agent.stubs(:prepare_and_retrieve_catalog_from_cache).raises
-      @agent.run(:report => report)
+      agent.stubs(:prepare_and_retrieve_catalog_from_cache).raises
+      agent.run(:report => report)
 
       expect(report.metrics['time']).to be
       expect(report.metrics['time']['total']).to be_a_kind_of(Numeric)
-=======
-      catalog.stubs(:apply).with(:report => report)
-      report.expects(:add_times).with(:catalog_application, kind_of(Numeric))
-      agent.apply_catalog(catalog, {:report => report})
->>>>>>> 38af3771
     end
 
     it "should refetch the catalog if the server specifies a new environment in the catalog" do
