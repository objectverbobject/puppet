--- conflicted
+++ resolved
@@ -42,19 +42,11 @@
   end
 
   let(:subject)      { Puppet::Util::Windows::Service }
-<<<<<<< HEAD
-  let(:pointer) { mock() }
-  let(:status_checks) { sequence('status_checks') }
-  let(:mock_service_name) { mock() }
-  let(:service) { mock() }
-  let(:scm) { mock() }
-  let(:timeout) { 30 }
-=======
   let(:pointer) { double() }
   let(:mock_service_name) { double() }
   let(:service) { double() }
   let(:scm) { double() }
->>>>>>> a779a890
+  let(:timeout) { 30 }
 
   before do
     allow(subject).to receive(:QueryServiceStatusEx).and_return(1)
@@ -359,13 +351,8 @@
 
       it "raises a Puppet::Error if StartServiceW returns false" do
         expect_successful_status_query_and_return(dwCurrentState: subject::SERVICE_STOPPED)
-<<<<<<< HEAD
-
-        subject.expects(:StartServiceW).returns(FFI::WIN32_FALSE)
-=======
-  
+
         expect(subject).to receive(:StartServiceW).and_return(FFI::WIN32_FALSE)
->>>>>>> a779a890
 
         expect { subject.start(mock_service_name, timeout: timeout) }.to raise_error(Puppet::Error)
       end
@@ -375,17 +362,10 @@
           { dwCurrentState: subject::SERVICE_STOPPED },
           { dwCurrentState: subject::SERVICE_RUNNING }
         )
-<<<<<<< HEAD
-
-        subject.expects(:StartServiceW).returns(1)
+
+        expect(subject).to receive(:StartServiceW).and_return(1)
 
         subject.start(mock_service_name, timeout: timeout)
-=======
-  
-        expect(subject).to receive(:StartServiceW).and_return(1)
-  
-        subject.start(mock_service_name)
->>>>>>> a779a890
       end
     end
   end
