require 'hiera_puppet'

module Puppet::Parser::Functions
  newfunction(:hiera_hash, :type => :rvalue, :arity => -2, :doc => 
  "Returns a merged hash of matches from throughout the hierarchy. In cases where two or 
  more hashes share keys, the hierarchy  order determines which key/value pair will be 
  used in the returned hash, with the pair in the highest priority data source winning.
  
  The function can be called in one of three ways:
  1. Using 1 to 3 arguments where the arguments are:
     'key'      [String] Required
           The key to lookup.
     'default`  [Any] Optional
           A value to return when there's no match for `key`. Optional
     `override` [Any] Optional
           An argument in the third position, providing a data source
           to consult for matching values, even if it would not ordinarily be
           part of the matched hierarchy. If Hiera doesn't find a matching key
           in the named override data source, it will continue to search through the
           rest of the hierarchy.

  2. Using a 'key' and an optional 'override' parameter like in #1 but with a block to
     provide the default value. The block is called with one parameter (the key) and
<<<<<<< HEAD
     should return the value.
=======
     should return the value. This option can only be used with the 3x future parser or
     from 4.0.0.
>>>>>>> 24126167

  3. Like #1 but with all arguments passed in an array.

  `hiera_hash` expects that all values returned will be hashes. If any of the values 
  found in the data sources are strings or arrays, puppet will raise a type mismatch error.

  More thorough examples of `hiera_hash` are available at:  
  <http://docs.puppetlabs.com/hiera/1/puppet.html#hiera-lookup-functions>
  ") do |*args|
    function_fail(["hiera_hash() has been converted to 4x API"])
  end
end
<|MERGE_RESOLUTION|>--- conflicted
+++ resolved
@@ -5,7 +5,7 @@
   "Returns a merged hash of matches from throughout the hierarchy. In cases where two or 
   more hashes share keys, the hierarchy  order determines which key/value pair will be 
   used in the returned hash, with the pair in the highest priority data source winning.
-  
+
   The function can be called in one of three ways:
   1. Using 1 to 3 arguments where the arguments are:
      'key'      [String] Required
@@ -21,12 +21,7 @@
 
   2. Using a 'key' and an optional 'override' parameter like in #1 but with a block to
      provide the default value. The block is called with one parameter (the key) and
-<<<<<<< HEAD
      should return the value.
-=======
-     should return the value. This option can only be used with the 3x future parser or
-     from 4.0.0.
->>>>>>> 24126167
 
   3. Like #1 but with all arguments passed in an array.
 
