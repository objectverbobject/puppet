--- conflicted
+++ resolved
@@ -199,12 +199,7 @@
     {
       :current_environment => environment,
       :global_scope => @topscope,             # 4x placeholder for new global scope
-<<<<<<< HEAD
-      :loaders  => lambda {|| loaders() },    # 4x loaders
-=======
       :loaders  => @loaders,                  # 4x loaders
-      :injector => lambda {|| injector() }    # 4x API - via context instead of via compiler
->>>>>>> be72a425
     }
   end
 
@@ -421,48 +416,6 @@
   # Return any overrides for the given resource.
   def resource_overrides(resource)
     @resource_overrides[resource.ref]
-  end
-
-<<<<<<< HEAD
-  def loaders
-    @loaders ||= Puppet::Pops::Loaders.new(environment)
-=======
-  def injector
-    create_injector if @injector.nil?
-    @injector
-  end
-
-  def boot_injector
-    create_boot_injector(nil) if @boot_injector.nil?
-    @boot_injector
-  end
-
-  # Creates the boot injector from registered system, default, and injector config.
-  # @return [Puppet::Pops::Binder::Injector] the created boot injector
-  # @api private Cannot be 'private' since it is called from the BindingsComposer.
-  #
-  def create_boot_injector(env_boot_bindings)
-    assert_binder_active()
-    pb = Puppet::Pops::Binder
-    boot_contribution = pb::SystemBindings.injector_boot_contribution(env_boot_bindings)
-    final_contribution = pb::SystemBindings.final_contribution
-    binder = pb::Binder.new(pb::BindingsFactory.layered_bindings(final_contribution, boot_contribution))
-    @boot_injector = pb::Injector.new(binder)
-  end
-
-  # Answers if Puppet Binder should be active or not, and if it should and is not active, then it is activated.
-  # @return [Boolean] true if the Puppet Binder should be activated
-  def activate_binder
-    # TODO: this should be in a central place
-    Puppet::Parser::ParserFactory.assert_rgen_installed()
-    @@binder_loaded ||= false
-    unless @@binder_loaded
-      require 'puppet/pops'
-      require 'puppet/plugins/configuration'
-      @@binder_loaded = true
-    end
-    true
->>>>>>> be72a425
   end
 
   private
