--- conflicted
+++ resolved
@@ -16,11 +16,7 @@
 
     # Verify that our client has access.
     def check_authorization(indirection, method, key, params)
-<<<<<<< HEAD
-      authconfig.allowed?(indirection, method, key, params)
-=======
       authconfig.check_authorization(indirection, method, key, params)
->>>>>>> c833fde3
     end
   end
 end
