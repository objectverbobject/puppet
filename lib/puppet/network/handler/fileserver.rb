--- conflicted
+++ resolved
@@ -393,86 +393,11 @@
       "fileserver"
     end
 
-<<<<<<< HEAD
-            newmounts = {}
-            begin
-                File.open(@configuration.file) { |f|
-                    mount = nil
-                    count = 1
-                    f.each { |line|
-                        case line
-                        when /^\s*#/; next # skip comments
-                        when /^\s*$/; next # skip blank lines
-                        when /\[([-\w]+)\]/
-                            name = $1
-                            if newmounts.include?(name)
-                                raise FileServerError, "%s is already mounted as %s in %s" %
-                                    [newmounts[name], name, @configuration.file]
-                            end
-                            mount = Mount.new(name)
-                            newmounts[name] = mount
-                        when /^\s*(\w+)\s+(.+)$/
-                            var = $1
-                            value = $2
-                            case var
-                            when "path"
-                                if mount.name == MODULES
-                                    Puppet.warning "The '#{mount.name}' module can not have a path. Ignoring attempt to set it"
-                                else
-                                    begin
-                                        mount.path = value
-                                    rescue FileServerError => detail
-                                        Puppet.err "Removing mount %s: %s" %
-                                            [mount.name, detail]
-                                        newmounts.delete(mount.name)
-                                    end
-                                end
-                            when "allow"
-                                value.split(/\s*,\s*/).each { |val|
-                                    begin
-                                        mount.info "allowing %s access" % val
-                                        mount.allow(val)
-                                    rescue AuthStoreError => detail
-                                        puts detail.backtrace if Puppet[:trace]
-                                        raise FileServerError.new(detail.to_s,
-                                            count, @configuration.file)
-                                    end
-                                }
-                            when "deny"
-                                value.split(/\s*,\s*/).each { |val|
-                                    begin
-                                        mount.info "denying %s access" % val
-                                        mount.deny(val)
-                                    rescue AuthStoreError => detail
-                                        raise FileServerError.new(detail.to_s,
-                                            count, @configuration.file)
-                                    end
-                                }
-                            else
-                                raise FileServerError.new("Invalid argument '%s'" % var,
-                                    count, @configuration.file)
-                            end
-                        else
-                            raise FileServerError.new("Invalid line '%s'" % line.chomp,
-                                count, @configuration.file)
-                        end
-                        count += 1
-                    }
-                }
-            rescue Errno::EACCES => detail
-                Puppet.err "FileServer error: Cannot read %s; cannot serve" % @configuration
-                #raise Puppet::Error, "Cannot read %s" % @configuration
-            rescue Errno::ENOENT => detail
-                Puppet.err "FileServer error: '%s' does not exist; cannot serve" %
-                    @configuration
-            end
-=======
     # A simple class for wrapping mount points.  Instances of this class
     # don't know about the enclosing object; they're mainly just used for
     # authorization.
     class Mount < Puppet::Network::AuthStore
       attr_reader :name
->>>>>>> 8747479d
 
       @@syncs = {}
 
