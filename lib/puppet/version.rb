# The version method and constant are isolated in puppet/version.rb so that a
# simple `require 'puppet/version'` allows a rubygems gemspec or bundler
# Gemfile to get the Puppet version of the gem install.
#
# The version can be set programmatically because we want to allow the
# Raketasks and such to set the version based on the output of `git describe`

module Puppet
<<<<<<< HEAD
  PUPPETVERSION = '5.3.2'
=======
  PUPPETVERSION = '5.3.3'
>>>>>>> 04552076

  ##
  # version is a public API method intended to always provide a fast and
  # lightweight way to determine the version of Puppet.
  #
  # The intent is that software external to Puppet be able to determine the
  # Puppet version with no side-effects.  The expected use is:
  #
  #     require 'puppet/version'
  #     version = Puppet.version
  #
  # This function has the following ordering precedence.  This precedence list
  # is designed to facilitate automated packaging tasks by simply writing to
  # the VERSION file in the same directory as this source file.
  #
  #  1. If a version has been explicitly assigned using the Puppet.version=
  #     method, return that version.
  #  2. If there is a VERSION file, read the contents, trim any
  #     trailing whitespace, and return that version string.
  #  3. Return the value of the Puppet::PUPPETVERSION constant hard-coded into
  #     the source code.
  #
  # If there is no VERSION file, the method must return the version string of
  # the nearest parent version that is an officially released version.  That is
  # to say, if a branch named 3.1.x contains 25 patches on top of the most
  # recent official release of 3.1.1, then the version method must return the
  # string "3.1.1" if no "VERSION" file is present.
  #
  # By design the version identifier is _not_ intended to vary during the life
  # a process.  There is no guarantee provided that writing to the VERSION file
  # while a Puppet process is running will cause the version string to be
  # updated.  On the contrary, the contents of the VERSION are cached to reduce
  # filesystem accesses.
  #
  # The VERSION file is intended to be used by package maintainers who may be
  # applying patches or otherwise changing the software version in a manner
  # that warrants a different software version identifier.  The VERSION file is
  # intended to be managed and owned by the release process and packaging
  # related tasks, and as such should not reside in version control.  The
  # PUPPETVERSION constant is intended to be version controlled in history.
  #
  # Ideally, this behavior will allow package maintainers to precisely specify
  # the version of the software they're packaging as in the following example:
  #
  #     $ git describe --match "3.0.*" > lib/puppet/VERSION
  #     $ ruby -r puppet -e 'puts Puppet.version'
  #     3.0.1-260-g9ca4e54
  #
  # @api public
  #
  # @return [String] containing the puppet version, e.g. "3.0.1"
  def self.version
    version_file = File.join(File.dirname(__FILE__), 'VERSION')
    return @puppet_version if @puppet_version
    if version = read_version_file(version_file)
      @puppet_version = version
    end
    @puppet_version ||= PUPPETVERSION
  end

  # @return [String] containing the puppet version to minor specificity, e.g. "3.0"
  def self.minor_version
    self.version.split('.')[0..1].join('.')
  end

  def self.version=(version)
    @puppet_version = version
  end

  ##
  # read_version_file reads the content of the "VERSION" file that lives in the
  # same directory as this source code file.
  #
  # @api private
  #
  # @return [String] for example: "1.6.14-6-gea42046" or nil if the VERSION
  #   file does not exist.
  def self.read_version_file(path)
    if File.exist?(path)
      File.read(path).chomp
    end
  end
  private_class_method :read_version_file
end<|MERGE_RESOLUTION|>--- conflicted
+++ resolved
@@ -6,11 +6,7 @@
 # Raketasks and such to set the version based on the output of `git describe`
 
 module Puppet
-<<<<<<< HEAD
-  PUPPETVERSION = '5.3.2'
-=======
   PUPPETVERSION = '5.3.3'
->>>>>>> 04552076
 
   ##
   # version is a public API method intended to always provide a fast and
