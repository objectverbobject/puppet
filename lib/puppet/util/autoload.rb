require 'pathname'
require 'puppet/util/rubygems'
require 'puppet/util/warnings'
require 'puppet/pops/adaptable'
require 'puppet/concurrent/synchronized'

# An adapter that ties the module_directories cache to the environment where the modules are parsed. This
# adapter ensures that the life-cycle of this cache doesn't exceed  the life-cycle of the environment.
#
# @api private
class Puppet::Util::ModuleDirectoriesAdapter < Puppet::Pops::Adaptable::Adapter
  attr_accessor :directories

  def self.create_adapter(env)
    adapter = super(env)
    adapter.directories = env.modulepath.flat_map do |dir|
      Dir.glob(File.join(dir, '*', 'lib'))
    end
    adapter
  end
end

# Autoload paths, either based on names or all at once.
class Puppet::Util::Autoload
  include Puppet::Concurrent::Synchronized
  extend Puppet::Concurrent::Synchronized

  @loaded = {}

  class << self
    attr_accessor :loaded

    def gem_source
      @gem_source ||= Puppet::Util::RubyGems::Source.new
    end

    # Has a given path been loaded?  This is used for testing whether a
    # changed file should be loaded or just ignored.  This is only
    # used in network/client/master, when downloading plugins, to
    # see if a given plugin is currently loaded and thus should be
    # reloaded.
    def loaded?(path)
      path = cleanpath(path).chomp('.rb')
      loaded.include?(path)
    end

    # Save the fact that a given path has been loaded.  This is so
    # we can load downloaded plugins if they've already been loaded
    # into memory.
    # @api private
    def mark_loaded(name, file)
      name = cleanpath(name).chomp('.rb')
      file = File.expand_path(file)
      $LOADED_FEATURES << file unless $LOADED_FEATURES.include?(file)
      loaded[name] = [file, File.mtime(file)]
    end

    # @api private
    def changed?(name, env)
      name = cleanpath(name).chomp('.rb')
      return true unless loaded.include?(name)
      file, old_mtime = loaded[name]
      return true unless file == get_file(name, env)
      begin
        old_mtime.to_i != File.mtime(file).to_i
      rescue Errno::ENOENT
        true
      end
    end

    # Load a single plugin by name.  We use 'load' here so we can reload a
    # given plugin.
    def load_file(name, env)
      file = get_file(name.to_s, env)
      return false unless file
      begin
        mark_loaded(name, file)
        Kernel.load file
        return true
      rescue SystemExit,NoMemoryError
        raise
      rescue Exception => detail
        message = _("Could not autoload %{name}: %{detail}") % { name: name, detail: detail }
        Puppet.log_exception(detail, message)
        raise Puppet::Error, message, detail.backtrace
      end
    end

    def loadall(path, env)
      # Load every instance of everything we can find.
      files_to_load(path, env).each do |file|
        name = file.chomp(".rb")
        load_file(name, env) unless loaded?(name)
      end
    end

    def reload_changed(env)
      loaded.keys.each do |file|
        if changed?(file, env)
          load_file(file, env)
        end
      end
    end

    # Get the correct file to load for a given path
    # returns nil if no file is found
    # @api private
    def get_file(name, env)
      name = name + '.rb' unless name =~ /\.rb$/
      path = search_directories(env).find { |dir| Puppet::FileSystem.exist?(File.join(dir, name)) }
      path and File.join(path, name)
    end

    def files_to_load(path, env)
      search_directories(env).map {|dir| files_in_dir(dir, path) }.flatten.uniq
    end

    # @api private
    def files_in_dir(dir, path)
      dir = Pathname.new(File.expand_path(dir))
      Dir.glob(File.join(dir, path, "*.rb")).collect do |file|
        Pathname.new(file).relative_path_from(dir).to_s
      end
    end

    # @api private
    def module_directories(env)
      raise ArgumentError, "Autoloader requires an environment" unless env

      Puppet::Util::ModuleDirectoriesAdapter.adapt(env) do |a|
        a.directories ||= env.modulepath.collect do |dir|
          Dir.entries(dir).reject { |f| f =~ /^\./ }.collect { |f| File.join(dir, f, "lib") }
        end.flatten.find_all do |d|
          FileTest.directory?(d)
        end
      end.directories
    end

    # @api private
    def gem_directories
      gem_source.directories
    end

    # @api private
    def search_directories(env)
      # This is a little bit of a hack.  Basically, the autoloader is being
      # called indirectly during application bootstrapping when we do things
      # such as check "features".  However, during bootstrapping, we haven't
      # yet parsed all of the command line parameters nor the config files,
      # and thus we don't yet know with certainty what the module path is.
      # This should be irrelevant during bootstrapping, because anything that
      # we are attempting to load during bootstrapping should be something
      # that we ship with puppet, and thus the module path is irrelevant.
      #
      # In the long term, I think the way that we want to handle this is to
      # have the autoloader ignore the module path in all cases where it is
      # not specifically requested (e.g., by a constructor param or
      # something)... because there are very few cases where we should
      # actually be loading code from the module path.  However, until that
      # happens, we at least need a way to prevent the autoloader from
      # attempting to access the module path before it is initialized.  For
      # now we are accomplishing that by calling the
      # "app_defaults_initialized?" method on the main puppet Settings object.
      # --cprice 2012-03-16
      if Puppet.settings.app_defaults_initialized?
<<<<<<< HEAD
        gem_directories + module_directories(env) + $LOAD_PATH
=======
        env ||= Puppet.lookup(:environments).get(Puppet[:environment])

        if env
          # if the app defaults have been initialized then it should be safe to access the module path setting.
          Puppet::Util::ModuleDirectoriesAdapter.adapt(env).directories
        else
          []
        end
>>>>>>> 8032ed30
      else
        gem_directories + $LOAD_PATH
      end
    end

    # Normalize a path. This converts ALT_SEPARATOR to SEPARATOR on Windows
    # and eliminates unnecessary parts of a path.
    def cleanpath(path)
      # There are two cases here because cleanpath does not handle absolute
      # paths correctly on windows (c:\ and c:/ are treated as distinct) but
      # we don't want to convert relative paths to absolute
      if Puppet::Util.absolute_path?(path)
        File.expand_path(path)
      else
        Pathname.new(path).cleanpath.to_s
      end
    end
  end

  attr_accessor :object, :path

  def initialize(obj, path)
    @path = path.to_s
    raise ArgumentError, _("Autoload paths cannot be fully qualified") if Puppet::Util.absolute_path?(@path)
    @object = obj
  end

  def load(name, env)
    self.class.load_file(expand(name), env)
  end

  # Load all instances from a path of Autoload.search_directories matching the
  # relative path this Autoloader was initialized with.  For example, if we
  # have created a Puppet::Util::Autoload for Puppet::Type::User with a path of
  # 'puppet/provider/user', the search_directories path will be searched for
  # all ruby files matching puppet/provider/user/*.rb and they will then be
  # loaded from the first directory in the search path providing them.  So
  # earlier entries in the search path may shadow later entries.
  #
  # This uses require, rather than load, so that already-loaded files don't get
  # reloaded unnecessarily.
  def loadall(env)
    self.class.loadall(@path, env)
  end

  def loaded?(name)
    self.class.loaded?(expand(name))
  end

  # @api private
  def changed?(name, env)
    self.class.changed?(expand(name), env)
  end

  def files_to_load(env)
    self.class.files_to_load(@path, env)
  end

  def expand(name)
    ::File.join(@path, name.to_s)
  end
end<|MERGE_RESOLUTION|>--- conflicted
+++ resolved
@@ -127,13 +127,7 @@
     def module_directories(env)
       raise ArgumentError, "Autoloader requires an environment" unless env
 
-      Puppet::Util::ModuleDirectoriesAdapter.adapt(env) do |a|
-        a.directories ||= env.modulepath.collect do |dir|
-          Dir.entries(dir).reject { |f| f =~ /^\./ }.collect { |f| File.join(dir, f, "lib") }
-        end.flatten.find_all do |d|
-          FileTest.directory?(d)
-        end
-      end.directories
+      Puppet::Util::ModuleDirectoriesAdapter.adapt(env).directories
     end
 
     # @api private
@@ -163,18 +157,7 @@
       # "app_defaults_initialized?" method on the main puppet Settings object.
       # --cprice 2012-03-16
       if Puppet.settings.app_defaults_initialized?
-<<<<<<< HEAD
         gem_directories + module_directories(env) + $LOAD_PATH
-=======
-        env ||= Puppet.lookup(:environments).get(Puppet[:environment])
-
-        if env
-          # if the app defaults have been initialized then it should be safe to access the module path setting.
-          Puppet::Util::ModuleDirectoriesAdapter.adapt(env).directories
-        else
-          []
-        end
->>>>>>> 8032ed30
       else
         gem_directories + $LOAD_PATH
       end
