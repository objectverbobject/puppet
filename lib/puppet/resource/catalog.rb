require 'puppet/node'
require 'puppet/indirector'
require 'puppet/simple_graph'
require 'puppet/transaction'

require 'puppet/util/pson'

require 'puppet/util/tagging'

# This class models a node catalog.  It is the thing
# meant to be passed from server to client, and it contains all
# of the information in the catalog, including the resources
# and the relationships between them.
class Puppet::Resource::Catalog < Puppet::SimpleGraph
  class DuplicateResourceError < Puppet::Error; end

  extend Puppet::Indirector
  indirects :catalog, :terminus_setting => :catalog_terminus

  include Puppet::Util::Tagging
  extend Puppet::Util::Pson

  # The host name this is a catalog for.
  attr_accessor :name

  # The catalog version.  Used for testing whether a catalog
  # is up to date.
  attr_accessor :version

  # How long this catalog took to retrieve.  Used for reporting stats.
  attr_accessor :retrieval_duration

  # Whether this is a host catalog, which behaves very differently.
  # In particular, reports are sent, graphs are made, and state is
  # stored in the state database.  If this is set incorrectly, then you often
  # end up in infinite loops, because catalogs are used to make things
  # that the host catalog needs.
  attr_accessor :host_config

  # Whether this catalog was retrieved from the cache, which affects
  # whether it is written back out again.
  attr_accessor :from_cache

  # Some metadata to help us compile and generally respond to the current state.
  attr_accessor :client_version, :server_version

  # Add classes to our class list.
  def add_class(*classes)
    classes.each do |klass|
      @classes << klass
    end

    # Add the class names as tags, too.
    tag(*classes)
  end

  def title_key_for_ref( ref )
    ref =~ /^([-\w:]+)\[(.*)\]$/m
    [$1, $2]
  end

  # Add a resource to our graph and to our resource table.
  # This is actually a relatively complicated method, because it handles multiple
  # aspects of Catalog behaviour:
  # * Add the resource to the resource table
  # * Add the resource to the resource graph
  # * Add the resource to the relationship graph
  # * Add any aliases that make sense for the resource (e.g., name != title)
  def add_resource(*resource)
    add_resource(*resource[0..-2]) if resource.length > 1
    resource = resource.pop
    raise ArgumentError, "Can only add objects that respond to :ref, not instances of #{resource.class}" unless resource.respond_to?(:ref)
    fail_on_duplicate_type_and_title(resource)
    title_key = title_key_for_ref(resource.ref)
<<<<<<< HEAD

    @transient_resources << resource if applying?
    @resource_table[title_key] = resource

    # If the name and title differ, set up an alias

=======

    @transient_resources << resource if applying?
    @resource_table[title_key] = resource

    # If the name and title differ, set up an alias

>>>>>>> c833fde3
    if resource.respond_to?(:name) and resource.respond_to?(:title) and resource.respond_to?(:isomorphic?) and resource.name != resource.title
      self.alias(resource, resource.uniqueness_key) if resource.isomorphic?
    end

    resource.catalog = self if resource.respond_to?(:catalog=)
    add_vertex(resource)
    @relationship_graph.add_vertex(resource) if @relationship_graph
  end

  # Create an alias for a resource.
  def alias(resource, key)
    resource.ref =~ /^(.+)\[/
    class_name = $1 || resource.class.name

    newref = [class_name, key].flatten

    if key.is_a? String
      ref_string = "#{class_name}[#{key}]"
      return if ref_string == resource.ref
    end

    # LAK:NOTE It's important that we directly compare the references,
    # because sometimes an alias is created before the resource is
    # added to the catalog, so comparing inside the below if block
    # isn't sufficient.
    if existing = @resource_table[newref]
      return if existing == resource
      resource_definition = " at #{resource.file}:#{resource.line}" if resource.file and resource.line
      existing_definition = " at #{existing.file}:#{existing.line}" if existing.file and existing.line
      msg = "Cannot alias #{resource.ref} to #{key.inspect}#{resource_definition}; resource #{newref.inspect} already defined#{existing_definition}"
      raise ArgumentError, msg
    end
    @resource_table[newref] = resource
    @aliases[resource.ref] ||= []
    @aliases[resource.ref] << newref
  end

  # Apply our catalog to the local host.  Valid options
  # are:
  #   :tags - set the tags that restrict what resources run
  #       during the transaction
  #   :ignoreschedules - tell the transaction to ignore schedules
  #       when determining the resources to run
  def apply(options = {})
    @applying = true

    Puppet::Util::Storage.load if host_config?

    transaction = Puppet::Transaction.new(self, options[:report])
    register_report = options[:report].nil?

    transaction.tags = options[:tags] if options[:tags]
    transaction.ignoreschedules = true if options[:ignoreschedules]
    transaction.for_network_device = options[:network_device]

    transaction.add_times :config_retrieval => self.retrieval_duration || 0

    begin
      Puppet::Util::Log.newdestination(transaction.report) if register_report
      begin
        transaction.evaluate
      ensure
        Puppet::Util::Log.close(transaction.report) if register_report
      end
    rescue Puppet::Error => detail
      puts detail.backtrace if Puppet[:trace]
      Puppet.err "Could not apply complete catalog: #{detail}"
    rescue => detail
      puts detail.backtrace if Puppet[:trace]
      Puppet.err "Got an uncaught exception of type #{detail.class}: #{detail}"
    ensure
      # Don't try to store state unless we're a host config
      # too recursive.
      Puppet::Util::Storage.store if host_config?
    end

    yield transaction if block_given?

    return transaction
  ensure
    @applying = false
  end

  # Are we in the middle of applying the catalog?
  def applying?
    @applying
  end

  def clear(remove_resources = true)
    super()
    # We have to do this so that the resources clean themselves up.
    @resource_table.values.each { |resource| resource.remove } if remove_resources
    @resource_table.clear

    if @relationship_graph
      @relationship_graph.clear
      @relationship_graph = nil
    end
  end

  def classes
    @classes.dup
  end

  # Create a new resource and register it in the catalog.
  def create_resource(type, options)
    unless klass = Puppet::Type.type(type)
      raise ArgumentError, "Unknown resource type #{type}"
    end
    return unless resource = klass.new(options)

    add_resource(resource)
    resource
  end

  # Turn our catalog graph into an old-style tree of TransObjects and TransBuckets.
  # LAK:NOTE(20081211): This is a  pre-0.25 backward compatibility method.
  # It can be removed as soon as xmlrpc is killed.
  def extract
    top = nil
    current = nil
    buckets = {}

    unless main = resource(:stage, "main")
      raise Puppet::DevError, "Could not find 'main' stage; cannot generate catalog"
    end

    if stages = vertices.find_all { |v| v.type == "Stage" and v.title != "main" } and ! stages.empty?
      Puppet.warning "Stages are not supported by 0.24.x client; stage(s) #{stages.collect { |s| s.to_s }.join(', ') } will be ignored"
    end

    bucket = nil
    walk(main, :out) do |source, target|
      # The sources are always non-builtins.
      unless tmp = buckets[source.to_s]
        if tmp = buckets[source.to_s] = source.to_trans
          bucket = tmp
        else
          # This is because virtual resources return nil.  If a virtual
          # container resource contains realized resources, we still need to get
          # to them.  So, we keep a reference to the last valid bucket
          # we returned and use that if the container resource is virtual.
        end
      end
      bucket = tmp || bucket
      if child = target.to_trans
        raise "No bucket created for #{source}" unless bucket
        bucket.push child

        # It's important that we keep a reference to any TransBuckets we've created, so
        # we don't create multiple buckets for children.
        buckets[target.to_s] = child unless target.builtin?
      end
    end

    # Retrieve the bucket for the top-level scope and set the appropriate metadata.
    unless result = buckets[main.to_s]
      # This only happens when the catalog is entirely empty.
      result = buckets[main.to_s] = main.to_trans
    end

    result.classes = classes

    # Clear the cache to encourage the GC
    buckets.clear
    result
  end

  # Make sure all of our resources are "finished".
  def finalize
    make_default_resources

    @resource_table.values.each { |resource| resource.finish }

    write_graph(:resources)
  end

  def host_config?
    host_config
  end

  def initialize(name = nil)
    super()
    @name = name if name
    @classes = []
    @resource_table = {}
    @transient_resources = []
    @applying = false
    @relationship_graph = nil

    @host_config = true

    @aliases = {}

    if block_given?
      yield(self)
      finalize
    end
  end

  # Make the default objects necessary for function.
  def make_default_resources
    # We have to add the resources to the catalog, or else they won't get cleaned up after
    # the transaction.

    # First create the default scheduling objects
    Puppet::Type.type(:schedule).mkdefaultschedules.each { |res| add_resource(res) unless resource(res.ref) }

    # And filebuckets
    if bucket = Puppet::Type.type(:filebucket).mkdefaultbucket
      add_resource(bucket) unless resource(bucket.ref)
    end
  end

  # Create a graph of all of the relationships in our catalog.
  def relationship_graph
    unless @relationship_graph
      # It's important that we assign the graph immediately, because
      # the debug messages below use the relationships in the
      # relationship graph to determine the path to the resources
      # spitting out the messages.  If this is not set,
      # then we get into an infinite loop.
      @relationship_graph = Puppet::SimpleGraph.new

      # First create the dependency graph
      self.vertices.each do |vertex|
        @relationship_graph.add_vertex vertex
        vertex.builddepends.each do |edge|
          @relationship_graph.add_edge(edge)
        end
      end

      # Lastly, add in any autorequires
      @relationship_graph.vertices.each do |vertex|
        vertex.autorequire(self).each do |edge|
          unless @relationship_graph.edge?(edge.source, edge.target) # don't let automatic relationships conflict with manual ones.
            unless @relationship_graph.edge?(edge.target, edge.source)
              vertex.debug "Autorequiring #{edge.source}"
              @relationship_graph.add_edge(edge)
            else
              vertex.debug "Skipping automatic relationship with #{(edge.source == vertex ? edge.target : edge.source)}"
            end
          end
        end
      end
      @relationship_graph.write_graph(:relationships) if host_config?

      # Then splice in the container information
      splice!(@relationship_graph)

      @relationship_graph.write_graph(:expanded_relationships) if host_config?
    end
    @relationship_graph
  end

  # Impose our container information on another graph by using it
  # to replace any container vertices X with a pair of verticies
  # { admissible_X and completed_X } such that that
  #
  #    0) completed_X depends on admissible_X
  #    1) contents of X each depend on admissible_X
  #    2) completed_X depends on each on the contents of X
  #    3) everything which depended on X depens on completed_X
  #    4) admissible_X depends on everything X depended on
  #    5) the containers and their edges must be removed
  #
  # Note that this requires attention to the possible case of containers
  # which contain or depend on other containers, but has the advantage
  # that the number of new edges created scales linearly with the number
  # of contained verticies regardless of how containers are related;
  # alternatives such as replacing container-edges with content-edges
  # scale as the product of the number of external dependences, which is
  # to say geometrically in the case of nested / chained containers.
  #
  Default_label = { :callback => :refresh, :event => :ALL_EVENTS }
  def splice!(other)
    stage_class      = Puppet::Type.type(:stage)
    whit_class       = Puppet::Type.type(:whit)
    component_class  = Puppet::Type.type(:component)
    containers = vertices.find_all { |v| (v.is_a?(component_class) or v.is_a?(stage_class)) and vertex?(v) }
    #
    # These two hashes comprise the aforementioned attention to the possible
    #   case of containers that contain / depend on other containers; they map
    #   containers to their sentinals but pass other verticies through.  Thus we
    #   can "do the right thing" for references to other verticies that may or
    #   may not be containers.
    #
    admissible = Hash.new { |h,k| k }
    completed  = Hash.new { |h,k| k }
    containers.each { |x|
      admissible[x] = whit_class.new(:name => "admissible_#{x.ref}", :catalog => self)
      completed[x]  = whit_class.new(:name => "completed_#{x.ref}",  :catalog => self)
    }
    #
    # Implement the six requierments listed above
    #
    containers.each { |x|
      contents = adjacent(x, :direction => :out)
      other.add_edge(admissible[x],completed[x]) if contents.empty? # (0)
      contents.each { |v|
        other.add_edge(admissible[x],admissible[v],Default_label) # (1)
        other.add_edge(completed[v], completed[x], Default_label) # (2)
      }
      # (3) & (5)
      other.adjacent(x,:direction => :in,:type => :edges).each { |e|
        other.add_edge(completed[e.source],admissible[x],e.label)
        other.remove_edge! e
      }
      # (4) & (5)
      other.adjacent(x,:direction => :out,:type => :edges).each { |e|
        other.add_edge(completed[x],admissible[e.target],e.label)
        other.remove_edge! e
      }
    }
    containers.each { |x| other.remove_vertex! x } # (5)
  end

  # Remove the resource from our catalog.  Notice that we also call
  # 'remove' on the resource, at least until resource classes no longer maintain
  # references to the resource instances.
  def remove_resource(*resources)
    resources.each do |resource|
      @resource_table.delete(resource.ref)
      if aliases = @aliases[resource.ref]
        aliases.each { |res_alias| @resource_table.delete(res_alias) }
        @aliases.delete(resource.ref)
      end
      remove_vertex!(resource) if vertex?(resource)
      @relationship_graph.remove_vertex!(resource) if @relationship_graph and @relationship_graph.vertex?(resource)
      resource.remove
    end
  end

  # Look a resource up by its reference (e.g., File[/etc/passwd]).
  def resource(type, title = nil)
    # Always create a resource reference, so that it always canonizes how we
    # are referring to them.
    if title
      res = Puppet::Resource.new(type, title)
    else
      # If they didn't provide a title, then we expect the first
      # argument to be of the form 'Class[name]', which our
      # Reference class canonizes for us.
      res = Puppet::Resource.new(nil, type)
    end
    title_key      = [res.type, res.title.to_s]
    uniqueness_key = [res.type, res.uniqueness_key].flatten
    @resource_table[title_key] || @resource_table[uniqueness_key]
  end

  def resource_refs
    resource_keys.collect{ |type, name| name.is_a?( String ) ? "#{type}[#{name}]" : nil}.compact
  end

  def resource_keys
    @resource_table.keys
  end

  def resources
    @resource_table.values.uniq
  end

  def self.from_pson(data)
    result = new(data['name'])

    if tags = data['tags']
      result.tag(*tags)
    end

    if version = data['version']
      result.version = version
    end

    if resources = data['resources']
      resources = PSON.parse(resources) if resources.is_a?(String)
      resources.each do |res|
        resource_from_pson(result, res)
      end
    end

    if edges = data['edges']
      edges = PSON.parse(edges) if edges.is_a?(String)
      edges.each do |edge|
        edge_from_pson(result, edge)
      end
    end

    if classes = data['classes']
      result.add_class(*classes)
    end

    result
  end

  def self.edge_from_pson(result, edge)
    # If no type information was presented, we manually find
    # the class.
    edge = Puppet::Relationship.from_pson(edge) if edge.is_a?(Hash)
    unless source = result.resource(edge.source)
      raise ArgumentError, "Could not convert from pson: Could not find relationship source #{edge.source.inspect}"
    end
    edge.source = source

    unless target = result.resource(edge.target)
      raise ArgumentError, "Could not convert from pson: Could not find relationship target #{edge.target.inspect}"
    end
    edge.target = target

    result.add_edge(edge)
  end

  def self.resource_from_pson(result, res)
    res = Puppet::Resource.from_pson(res) if res.is_a? Hash
    result.add_resource(res)
  end

  PSON.register_document_type('Catalog',self)
  def to_pson_data_hash
    {
      'document_type' => 'Catalog',
      'data'       => {
        'tags'      => tags,
        'name'      => name,
        'version'   => version,
        'resources' => vertices.collect { |v| v.to_pson_data_hash },
        'edges'     => edges.   collect { |e| e.to_pson_data_hash },
        'classes'   => classes
        },
      'metadata' => {
        'api_version' => 1
        }
    }
  end

  def to_pson(*args)
    to_pson_data_hash.to_pson(*args)
  end

  # Convert our catalog into a RAL catalog.
  def to_ral
    to_catalog :to_ral
  end

  # Convert our catalog into a catalog of Puppet::Resource instances.
  def to_resource
    to_catalog :to_resource
  end

  # filter out the catalog, applying +block+ to each resource.
  # If the block result is false, the resource will
  # be kept otherwise it will be skipped
  def filter(&block)
    to_catalog :to_resource, &block
  end

  # Store the classes in the classfile.
  def write_class_file
      ::File.open(Puppet[:classfile], "w") do |f|
        f.puts classes.join("\n")
      end
  rescue => detail
      Puppet.err "Could not create class file #{Puppet[:classfile]}: #{detail}"
  end

  # Produce the graph files if requested.
  def write_graph(name)
    # We only want to graph the main host catalog.
    return unless host_config?

    super
  end

  private

  # Verify that the given resource isn't defined elsewhere.
  def fail_on_duplicate_type_and_title(resource)
    # Short-curcuit the common case,
    return unless existing_resource = @resource_table[title_key_for_ref(resource.ref)]

    # If we've gotten this far, it's a real conflict
    msg = "Duplicate definition: #{resource.ref} is already defined"

    msg << " in file #{existing_resource.file} at line #{existing_resource.line}" if existing_resource.file and existing_resource.line

    msg << "; cannot redefine" if resource.line or resource.file

    raise DuplicateResourceError.new(msg)
  end

  # An abstracted method for converting one catalog into another type of catalog.
  # This pretty much just converts all of the resources from one class to another, using
  # a conversion method.
  def to_catalog(convert)
    result = self.class.new(self.name)

    result.version = self.version

    map = {}
    vertices.each do |resource|
      next if virtual_not_exported?(resource)
      next if block_given? and yield resource

      #This is hackity hack for 1094
      #Aliases aren't working in the ral catalog because the current instance of the resource
      #has a reference to the catalog being converted. . . So, give it a reference to the new one
      #problem solved. . .
      if resource.class == Puppet::Resource
        resource = resource.dup
        resource.catalog = result
      elsif resource.is_a?(Puppet::TransObject)
        resource = resource.dup
        resource.catalog = result
      elsif resource.is_a?(Puppet::Parser::Resource)
        resource = resource.to_resource
        resource.catalog = result
      end

      if resource.is_a?(Puppet::Resource) and convert.to_s == "to_resource"
        newres = resource
      else
        newres = resource.send(convert)
      end

      # We can't guarantee that resources don't munge their names
      # (like files do with trailing slashes), so we have to keep track
      # of what a resource got converted to.
      map[resource.ref] = newres

      result.add_resource newres
    end

    message = convert.to_s.gsub "_", " "
    edges.each do |edge|
      # Skip edges between virtual resources.
      next if virtual_not_exported?(edge.source)
      next if block_given? and yield edge.source

      next if virtual_not_exported?(edge.target)
      next if block_given? and yield edge.target

      unless source = map[edge.source.ref]
        raise Puppet::DevError, "Could not find resource #{edge.source.ref} when converting #{message} resources"
      end

      unless target = map[edge.target.ref]
        raise Puppet::DevError, "Could not find resource #{edge.target.ref} when converting #{message} resources"
      end

      result.add_edge(source, target, edge.label)
    end

    map.clear

    result.add_class(*self.classes)
    result.tag(*self.tags)

    result
  end

  def virtual_not_exported?(resource)
    resource.respond_to?(:virtual?) and resource.virtual? and (resource.respond_to?(:exported?) and not resource.exported?)
  end
end<|MERGE_RESOLUTION|>--- conflicted
+++ resolved
@@ -72,21 +72,12 @@
     raise ArgumentError, "Can only add objects that respond to :ref, not instances of #{resource.class}" unless resource.respond_to?(:ref)
     fail_on_duplicate_type_and_title(resource)
     title_key = title_key_for_ref(resource.ref)
-<<<<<<< HEAD
 
     @transient_resources << resource if applying?
     @resource_table[title_key] = resource
 
     # If the name and title differ, set up an alias
 
-=======
-
-    @transient_resources << resource if applying?
-    @resource_table[title_key] = resource
-
-    # If the name and title differ, set up an alias
-
->>>>>>> c833fde3
     if resource.respond_to?(:name) and resource.respond_to?(:title) and resource.respond_to?(:isomorphic?) and resource.name != resource.title
       self.alias(resource, resource.uniqueness_key) if resource.isomorphic?
     end
