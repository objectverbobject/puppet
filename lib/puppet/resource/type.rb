require 'puppet/parser'
require 'puppet/util/warnings'
require 'puppet/util/errors'
require 'puppet/parser/ast/leaf'

# Puppet::Resource::Type represents nodes, classes and defined types.
#
# It has a standard format for external consumption, usable from the
# resource_type indirection via rest and the resource_type face. See the
# {file:api_docs/http_resource_type.md#Schema resource type schema
# description}.
#
# @api public
class Puppet::Resource::Type
  Puppet::ResourceType = self
  include Puppet::Util::Warnings
  include Puppet::Util::Errors

  RESOURCE_KINDS = [:hostclass, :node, :definition, :capability_mapping, :application, :site]

  # Map the names used in our documentation to the names used internally
  RESOURCE_KINDS_TO_EXTERNAL_NAMES = {
      :hostclass => "class",
      :node => "node",
      :definition => "defined_type",
      :application => "application",
      :site => 'site'
  }
  RESOURCE_EXTERNAL_NAMES_TO_KINDS = RESOURCE_KINDS_TO_EXTERNAL_NAMES.invert

  NAME = 'name'.freeze
  TITLE = 'title'.freeze
  MODULE_NAME = 'module_name'.freeze
  CALLER_MODULE_NAME = 'caller_module_name'.freeze
  PARAMETERS = 'parameters'.freeze
  KIND = 'kind'.freeze
  NODES = 'nodes'.freeze
  DOUBLE_COLON = '::'.freeze
  EMPTY_ARRAY = [].freeze

  attr_accessor :file, :line, :doc, :code, :parent, :resource_type_collection
  attr_reader :namespace, :arguments, :behaves_like, :module_name

  # The attributes 'produces' and 'consumes' are arrays of the blueprints
  # of capabilities this type can produce/consume. The entries in the array
  # are a fairly direct representation of what goes into produces/consumes
  # clauses. Each entry is a hash with attributes
  #   :capability  - the type name of the capres produced/consumed
  #   :mappings    - a hash of attribute_name => Expression
  # These two attributes are populated in
  # PopsBridge::instantiate_CapabilityMaping

  # Map from argument (aka parameter) names to Puppet Type
  # @return [Hash<Symbol, Puppet::Pops::Types::PAnyType] map from name to type
  #
  attr_reader :argument_types

  # This should probably be renamed to 'kind' eventually, in accordance with the changes
  #  made for serialization and API usability (#14137).  At the moment that seems like
  #  it would touch a whole lot of places in the code, though.  --cprice 2012-04-23
  attr_reader :type

  RESOURCE_KINDS.each do |t|
    define_method("#{t}?") { self.type == t }
  end

  require 'puppet/indirector'
  extend Puppet::Indirector
  indirects :resource_type, :terminus_class => :parser

  def self.from_data_hash(data)
    name = data.delete(NAME) or raise ArgumentError, 'Resource Type names must be specified'
    kind = data.delete(KIND) || 'definition'

    unless type = RESOURCE_EXTERNAL_NAMES_TO_KINDS[kind]
      raise ArgumentError, "Unsupported resource kind '#{kind}'"
    end

    data = data.inject({}) { |result, ary| result[ary[0].intern] = ary[1]; result }

    # External documentation uses "parameters" but the internal name
    # is "arguments"
    data[:arguments] = data.delete(:parameters)

    new(type, name, data)
  end

  def to_data_hash
    data = [:doc, :line, :file, :parent].inject({}) do |hash, param|
      next hash unless (value = self.send(param)) and (value != "")
      hash[param.to_s] = value
      hash
    end

    # External documentation uses "parameters" but the internal name
    # is "arguments"
    # Dump any arguments as source
    data[PARAMETERS] = Hash[arguments.map do |k,v|
                                [k, v.respond_to?(:source_text) ? v.source_text : v]
                              end]
    data[NAME] = name

    unless RESOURCE_KINDS_TO_EXTERNAL_NAMES.has_key?(type)
      raise ArgumentError, "Unsupported resource kind '#{type}'"
    end
    data[KIND] = RESOURCE_KINDS_TO_EXTERNAL_NAMES[type]
    data
  end

  # Are we a child of the passed class?  Do a recursive search up our
  # parentage tree to figure it out.
  def child_of?(klass)
    return false unless parent

    return(klass == parent_type ? true : parent_type.child_of?(klass))
  end

  # Evaluate the resources produced by the given resource. These resources are
  # evaluated in a separate but identical scope from the rest of the resource.
  def evaluate_produces(resource, scope)
    # Only defined types and classes can produce capabilities
    return unless definition? || hostclass?

    resource.export.map do |ex|
      # Assert that the ref really is a resource reference
      raise Puppet::Error, "Invalid export in #{resource.ref}: #{ex} is not a resource" unless ex.is_a?(Puppet::Resource)
      raise Puppet::Error, "Invalid export in #{resource.ref}: #{ex} is not a capability resource" if ex.resource_type.nil? || !ex.resource_type.is_capability?

      blueprint = produces.find { |pr| pr[:capability] == ex.type }
      if blueprint.nil?
        raise Puppet::ParseError, "Resource type #{resource.type} does not produce #{ex.type}"
      end
      produced_resource = Puppet::Parser::Resource.new(ex.type, ex.title, :scope => scope, :source => self)

      produced_resource.resource_type.parameters.each do |name|
        next if name == :name

        if expr = blueprint[:mappings][name.to_s]
          produced_resource[name] = expr.safeevaluate(scope)
        else
          produced_resource[name] = scope[name.to_s]
        end
      end
      # Tag the produced resource so we can later distinguish it from
      # copies of the resource that wind up in the catalogs of nodes that
      # use this resource. We tag the resource with producer:<environment>,
      # meaning produced resources need to be unique within their
      # environment
      # @todo lutter 2014-11-13: we would really like to use a dedicated
      # metadata field to indicate the producer of a resource, but that
      # requires changes to PuppetDB and its API; so for now, we just use
      # tagging
      produced_resource.tag("producer:#{scope.catalog.environment}")
      scope.catalog.add_resource(produced_resource)
      produced_resource[:require] = resource.ref
      produced_resource
    end
  end

  # Now evaluate the code associated with this class or definition.
  def evaluate_code(resource)

    static_parent = evaluate_parent_type(resource)
    scope = static_parent || resource.scope

    scope = scope.newscope(:namespace => namespace, :source => self, :resource => resource) unless resource.title == :main
    scope.compiler.add_class(name) unless definition?

    set_resource_parameters(resource, scope)

    resource.add_edge_to_stage

    evaluate_produces(resource, scope)

    if code
      if @match # Only bother setting up the ephemeral scope if there are match variables to add into it
        begin
          elevel = scope.ephemeral_level
          scope.ephemeral_from(@match, file, line)
          code.safeevaluate(scope)
        ensure
          scope.unset_ephemeral_var(elevel)
        end
      else
        code.safeevaluate(scope)
      end
    end
  end

  def initialize(type, name, options = {})
    @type = type.to_s.downcase.to_sym
    raise ArgumentError, "Invalid resource supertype '#{type}'" unless RESOURCE_KINDS.include?(@type)

    name = convert_from_ast(name) if name.is_a?(Puppet::Parser::AST::HostName)

    set_name_and_namespace(name)

    [:code, :doc, :line, :file, :parent].each do |param|
      next unless value = options[param]
      send(param.to_s + '=', value)
    end

    set_arguments(options[:arguments])
    set_argument_types(options[:argument_types])

    @match = nil

    @module_name = options[:module_name]
  end

  def produces
    @produces || EMPTY_ARRAY
  end

  def consumes
    @consumes || EMPTY_ARRAY
  end

  def add_produces(blueprint)
    @produces ||= []
    @produces << blueprint
  end

  def add_consumes(blueprint)
    @consumes ||= []
    @consumes << blueprint
  end

  # This is only used for node names, and really only when the node name
  # is a regexp.
  def match(string)
    return string.to_s.downcase == name unless name_is_regex?

    @match = @name.match(string)
  end

  # Add code from a new instance to our code.
  def merge(other)
    fail "#{name} is not a class; cannot add code to it" unless type == :hostclass
    fail "#{other.name} is not a class; cannot add code from it" unless other.type == :hostclass
    fail "Cannot have code outside of a class/node/define because 'freeze_main' is enabled" if name == "" and Puppet.settings[:freeze_main]

    if parent and other.parent and parent != other.parent
      fail "Cannot merge classes with different parent classes (#{name} => #{parent} vs. #{other.name} => #{other.parent})"
    end

    # We know they're either equal or only one is set, so keep whichever parent is specified.
    self.parent ||= other.parent

    if other.doc
      self.doc ||= ""
      self.doc += other.doc
    end

    # This might just be an empty, stub class.
    return unless other.code

    unless self.code
      self.code = other.code
      return
    end

    self.code = Puppet::Parser::ParserFactory.code_merger.concatenate([self, other])
  end

  # Make an instance of the resource type, and place it in the catalog
  # if it isn't in the catalog already.  This is only possible for
  # classes and nodes.  No parameters are be supplied--if this is a
  # parameterized class, then all parameters take on their default
  # values.
  def ensure_in_catalog(scope, parameters=nil)
    resource_type =
    case type
    when :definition
      raise ArgumentError, 'Cannot create resources for defined resource types'
    when :hostclass
      :class
    when :node
      :node
    when :site
      :site
    end

    # Do nothing if the resource already exists; this makes sure we don't
    # get multiple copies of the class resource, which helps provide the
    # singleton nature of classes.
    # we should not do this for classes with parameters
    # if parameters are passed, we should still try to create the resource
    # even if it exists so that we can fail
    # this prevents us from being able to combine param classes with include
    if parameters.nil?
      resource = scope.catalog.resource(resource_type, name)
      return resource unless resource.nil?
    elsif parameters.is_a?(Hash)
      parameters = parameters.map {|k, v| Puppet::Parser::Resource::Param.new(:name => k, :value => v, :source => self)}
    end
    resource = Puppet::Parser::Resource.new(resource_type, name, :scope => scope, :source => self, :parameters => parameters)
    instantiate_resource(scope, resource)
    scope.compiler.add_resource(scope, resource)
    resource
  end

  def instantiate_resource(scope, resource)
    # Make sure our parent class has been evaluated, if we have one.
    if parent && !scope.catalog.resource(resource.type, parent)
      parent_type(scope).ensure_in_catalog(scope)
    end

    if ['Class', 'Node'].include? resource.type
      scope.catalog.tag(*resource.tags)
    end
  end

  def name
    if type == :node && name_is_regex?
      "__node_regexp__#{@name.source.downcase.gsub(/[^-\w:.]/,'').sub(/^\.+/,'')}"
    else
      @name
    end
  end

  def name_is_regex?
    @name.is_a?(Regexp)
  end

  # @deprecated Not used by Puppet
  # @api private
  def assign_parameter_values(parameters, resource)
    Puppet.deprecation_warning('The method Puppet::Resource::Type.assign_parameter_values is deprecated and will be removed in the next major release of Puppet.')

    return unless parameters

    # It'd be nice to assign default parameter values here,
    # but we can't because they often rely on local variables
    # created during set_resource_parameters.
    parameters.each do |name, value|
      resource.set_parameter name, value
    end
  end

  def parent_type(scope = nil)
    return nil unless parent

    @parent_type ||= scope.environment.known_resource_types.send("find_#{type}", parent) ||
      fail(Puppet::ParseError, "Could not find parent resource type '#{parent}' of type #{type} in #{scope.environment}")
  end

  # Validate and set any arguments passed by the resource as variables in the scope.
  # @param resource [Puppet::Parser::Resource] the resource
  # @param scope [Puppet::Parser::Scope] the scope
  #
  # @api private
  def set_resource_parameters(resource, scope)
    # Inject parameters from using external lookup
    resource.add_parameters_from_consume
    inject_external_parameters(resource, scope)

    resource_hash = {}
    resource.each { |k, v| resource_hash[k.to_s] = v.value unless k == :name || k == :title }

    if @type == :hostclass
      scope[TITLE] = resource.title.to_s.downcase
      scope[NAME] =  resource.name.to_s.downcase
    else
      scope[TITLE] = resource.title
      scope[NAME] =  resource.name
    end

    modname = resource_hash[MODULE_NAME] || module_name
    scope[MODULE_NAME] = modname unless modname.nil?
    caller_name = resource_hash[CALLER_MODULE_NAME] || scope.parent_module_name
    scope[CALLER_MODULE_NAME] = caller_name unless caller_name.nil?

    scope.class_set(self.name,scope) if hostclass? || node?

    assign_defaults(resource, scope, resource_hash)
    validate_resource_hash(resource, resource_hash)
    resource_hash.each { |param, value| exceptwrap { scope[param] = value }}
  end

  # Lookup and inject parameters from external scope
  # @param resource [Puppet::Parser::Resource] the resource
  # @param scope [Puppet::Parser::Scope] the scope
  def inject_external_parameters(resource, scope)
    # Only lookup parameters for host classes
    return unless type == :hostclass
    parameters = resource.parameters
    arguments.each do |param_name, _|
      name = param_name.to_sym
      next if parameters.include?(name)
      value = lookup_external_default_for(param_name, scope)
      resource[name] = value unless value.nil?
    end
  end
  private :inject_external_parameters

  def assign_defaults(resource, scope, resource_hash)
    return unless resource.is_a?(Puppet::Parser::Resource)
    parameters = resource.parameters
    hashed_types = parameter_struct.hashed_elements
    arguments.each do |param_name, default|
      next if default.nil?
      name = param_name.to_sym
      param = parameters[name]
      next unless param.nil? || param.value.nil?

      value = default.safeevaluate(scope)
      resource[name] = value
      resource_hash[param_name] = value
    end
  end
  private :assign_defaults

  def validate_resource_hash(resource, resource_hash)
    Puppet::Pops::Types::TypeMismatchDescriber.validate_parameters(resource.to_s, parameter_struct, resource_hash, resource.is_unevaluated_consumer?)
  end
  private :validate_resource_hash

  # Validate that all parameters given to the resource are correct
  # @param resource [Puppet::Resource] the resource to validate
  def validate_resource(resource)
    validate_resource_hash(resource, Hash[resource.parameters.map { |name, value| [name.to_s, value.value] }])
  end

  # Check whether a given argument is valid.
  def valid_parameter?(param)
    parameter_struct.hashed_elements.include?(param.to_s)
  end

  def set_arguments(arguments)
    @arguments = {}
    @parameter_struct = nil
    return if arguments.nil?

    arguments.each do |arg, default|
      arg = arg.to_s
      warn_if_metaparam(arg, default)
      @arguments[arg] = default
    end
  end

  # Sets the argument name to Puppet Type hash used for type checking.
  # Names must correspond to available arguments (they must be defined first).
  # Arguments not mentioned will not be type-checked.
  #
  def set_argument_types(name_to_type_hash)
    @argument_types = {}
    @parameter_struct = nil
    return unless name_to_type_hash
    name_to_type_hash.each do |name, t|
      # catch internal errors
      unless @arguments.include?(name)
        raise Puppet::DevError, "Parameter '#{name}' is given a type, but is not a valid parameter."
      end
      unless t.is_a? Puppet::Pops::Types::PAnyType
        raise Puppet::DevError, "Parameter '#{name}' is given a type that is not a Puppet Type, got #{t.class}"
      end
      @argument_types[name] = t
    end
  end

  # Returns boolean true if an instance of this type is a capability. This
  # implementation always returns false. This "duck-typing" interface is
  # shared among other classes and makes it easier to detect capabilities
  # when they are intermixed with non capability instances.
  def is_capability?
    false
  end

  private

  def convert_from_ast(name)
    value = name.value
    if value.is_a?(Puppet::Parser::AST::Regex)
      name = value.value
    else
      name = value
    end
  end

  def evaluate_parent_type(resource)
    return unless klass = parent_type(resource.scope) and parent_resource = resource.scope.compiler.catalog.resource(:class, klass.name) || resource.scope.compiler.catalog.resource(:node, klass.name)
    parent_resource.evaluate unless parent_resource.evaluated?
    parent_scope(resource.scope, klass)
  end

  # Split an fq name into a namespace and name
  def namesplit(fullname)
    ary = fullname.split(DOUBLE_COLON)
    n = ary.pop || ""
    ns = ary.join(DOUBLE_COLON)
    return ns, n
  end

  def parent_scope(scope, klass)
    scope.class_scope(klass) || raise(Puppet::DevError, "Could not find scope for #{klass.name}")
  end

  def set_name_and_namespace(name)
    if name.is_a?(Regexp)
      @name = name
      @namespace = ""
    else
      @name = name.to_s.downcase

      # Note we're doing something somewhat weird here -- we're setting
      # the class's namespace to its fully qualified name.  This means
      # anything inside that class starts looking in that namespace first.
      @namespace, ignored_shortname = @type == :hostclass ? [@name, ''] : namesplit(@name)
    end
  end

  def warn_if_metaparam(param, default)
    return unless Puppet::Type.metaparamclass(param)

    if default
      warnonce "#{param} is a metaparam; this value will inherit to all contained resources in the #{self.name} definition"
    else
      raise Puppet::ParseError, "#{param} is a metaparameter; please choose another parameter name in the #{self.name} definition"
    end
  end

  def parameter_struct
    @parameter_struct ||= create_params_struct
  end

  def create_params_struct
    arg_types = argument_types
    type_factory = Puppet::Pops::Types::TypeFactory
    members = { type_factory.optional(type_factory.string(nil, NAME)) =>  type_factory.any }

    if application?
      resource_type = type_factory.type_type(type_factory.resource)
      members[type_factory.optional(type_factory.string(nil, NODES))] = type_factory.hash_of(type_factory.variant(
          resource_type, type_factory.array_of(resource_type)), type_factory.type_type(type_factory.resource('node')))
    end

    Puppet::Type.eachmetaparam do |name|
      # TODO: Once meta parameters are typed, this should change to reflect that type
      members[name.to_s] = type_factory.any
    end

    arguments.each_pair do |name, default|
      key_type = type_factory.string(nil, name.to_s)
      key_type = type_factory.optional(key_type) unless default.nil?

      arg_type = arg_types[name]
      arg_type = type_factory.any if arg_type.nil?
      members[key_type] = arg_type
    end
    type_factory.struct(members)
  end
  private :create_params_struct

  # Consult external data bindings for class parameter values which must be
  # namespaced in the backend.
  #
  # Example:
  #
  #   class foo($port=0){ ... }
  #
  # We make a request to the backend for the key 'foo::port' not 'foo'
  #
  def lookup_external_default_for(param, scope)
<<<<<<< HEAD
    if type == :hostclass
      catch(:no_such_key) { return Puppet::Pops::Lookup.search_and_merge("#{name}::#{param}", Puppet::Pops::Lookup::Invocation.new(scope), nil) }
=======
    return unless type == :hostclass

    qname = "#{name}::#{param}"

    if Puppet[:hiera_advanced_parameter_bindings]
      opt_name = "lookupoptions::#{qname}"
      in_global = lambda { lookup_with_databinding(opt_name, scope) }
      in_env = lambda { lookup_in_environment(opt_name, scope) }
      in_module = lambda { lookup_in_module(opt_name, scope) }
      merge_strategy = lookup_search(in_global, in_env, in_module)
      merge_strategy = merge_strategy['merge'] if merge_strategy
      Puppet.debug "The merge strategy for #{qname} is '#{merge_strategy}'" if merge_strategy
    end

    in_global = lambda { lookup_with_databinding(qname, scope, merge_strategy) }
    in_env = lambda { lookup_in_environment(qname, scope, merge_strategy) }
    in_module = lambda { lookup_in_module(qname, scope, merge_strategy) }
    lookup_search(in_global, in_env, in_module)
  end
  private :lookup_external_default_for

  def lookup_search(*search_functions)
    search_functions.each {|f| x = f.call(); return x unless x.nil? }
    nil
  end
  private :lookup_search

  def lookup_with_databinding(name, scope, merge = nil)
    begin
      found = false
      value = catch(:no_such_key) do
        if merge
          arguments = {
            :environment => scope.environment.to_s,
            :variables => scope,
            :merge => merge
          }
        else
          arguments = {
            :environment => scope.environment.to_s,
            :variables => scope
          }
        end
        v = Puppet::DataBinding.indirection.find(name, arguments)
        found = true
        v
      end
      found ? value : nil
    rescue Puppet::DataBinding::LookupError => e
      raise Puppet::Error.new("Error from DataBinding '#{Puppet[:data_binding_terminus]}' while looking up '#{name}': #{e.message}", e)
>>>>>>> 979a4c52
    end
    nil
  end
<<<<<<< HEAD
  private :lookup_external_default_for
=======
  private :lookup_with_databinding

  def lookup_in_environment(name, scope, merge = nil)
    found = false
    value = catch(:no_such_key) do
      v = Puppet::DataProviders.lookup_in_environment(name, Puppet::Pops::Lookup::Invocation.new(scope), merge)
      found = true
      v
    end
    found ? value : nil
  end
  private :lookup_in_environment

  def lookup_in_module(name, scope, merge = nil)
    found = false
    value = catch(:no_such_key) do
      v = Puppet::DataProviders.lookup_in_module(name, Puppet::Pops::Lookup::Invocation.new(scope), merge)
      found = true
      v
    end
    found ? value : nil
  end
  private :lookup_in_module
>>>>>>> 979a4c52
end<|MERGE_RESOLUTION|>--- conflicted
+++ resolved
@@ -562,14 +562,8 @@
   # We make a request to the backend for the key 'foo::port' not 'foo'
   #
   def lookup_external_default_for(param, scope)
-<<<<<<< HEAD
-    if type == :hostclass
-      catch(:no_such_key) { return Puppet::Pops::Lookup.search_and_merge("#{name}::#{param}", Puppet::Pops::Lookup::Invocation.new(scope), nil) }
-=======
-    return unless type == :hostclass
-
     qname = "#{name}::#{param}"
-
+    
     if Puppet[:hiera_advanced_parameter_bindings]
       opt_name = "lookupoptions::#{qname}"
       in_global = lambda { lookup_with_databinding(opt_name, scope) }
@@ -579,72 +573,11 @@
       merge_strategy = merge_strategy['merge'] if merge_strategy
       Puppet.debug "The merge strategy for #{qname} is '#{merge_strategy}'" if merge_strategy
     end
-
-    in_global = lambda { lookup_with_databinding(qname, scope, merge_strategy) }
-    in_env = lambda { lookup_in_environment(qname, scope, merge_strategy) }
-    in_module = lambda { lookup_in_module(qname, scope, merge_strategy) }
-    lookup_search(in_global, in_env, in_module)
+ 
+    if type == :hostclass
+      catch(:no_such_key) { return Puppet::Pops::Lookup.search_and_merge(qname, Puppet::Pops::Lookup::Invocation.new(scope), merge_strategy) }
+    end
+    nil
   end
   private :lookup_external_default_for
-
-  def lookup_search(*search_functions)
-    search_functions.each {|f| x = f.call(); return x unless x.nil? }
-    nil
-  end
-  private :lookup_search
-
-  def lookup_with_databinding(name, scope, merge = nil)
-    begin
-      found = false
-      value = catch(:no_such_key) do
-        if merge
-          arguments = {
-            :environment => scope.environment.to_s,
-            :variables => scope,
-            :merge => merge
-          }
-        else
-          arguments = {
-            :environment => scope.environment.to_s,
-            :variables => scope
-          }
-        end
-        v = Puppet::DataBinding.indirection.find(name, arguments)
-        found = true
-        v
-      end
-      found ? value : nil
-    rescue Puppet::DataBinding::LookupError => e
-      raise Puppet::Error.new("Error from DataBinding '#{Puppet[:data_binding_terminus]}' while looking up '#{name}': #{e.message}", e)
->>>>>>> 979a4c52
-    end
-    nil
-  end
-<<<<<<< HEAD
-  private :lookup_external_default_for
-=======
-  private :lookup_with_databinding
-
-  def lookup_in_environment(name, scope, merge = nil)
-    found = false
-    value = catch(:no_such_key) do
-      v = Puppet::DataProviders.lookup_in_environment(name, Puppet::Pops::Lookup::Invocation.new(scope), merge)
-      found = true
-      v
-    end
-    found ? value : nil
-  end
-  private :lookup_in_environment
-
-  def lookup_in_module(name, scope, merge = nil)
-    found = false
-    value = catch(:no_such_key) do
-      v = Puppet::DataProviders.lookup_in_module(name, Puppet::Pops::Lookup::Invocation.new(scope), merge)
-      found = true
-      v
-    end
-    found ? value : nil
-  end
-  private :lookup_in_module
->>>>>>> 979a4c52
 end