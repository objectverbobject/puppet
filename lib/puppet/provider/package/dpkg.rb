--- conflicted
+++ resolved
@@ -43,13 +43,9 @@
   # Note: self:: is required here to keep these constants in the context of what will
   # eventually become this Puppet::Type::Package::ProviderDpkg class.
   self::DPKG_QUERY_FORMAT_STRING = %Q{'${Status} ${Package} ${Version}\\n'}
-<<<<<<< HEAD
   self::DPKG_QUERY_PROVIDES_FORMAT_STRING = %Q{'${Status} ${Package} ${Version} [${Provides}]\\n'}
-  self::FIELDS_REGEX = %r{^(\S+) +(\S+) +(\S+) (\S+) (\S*)$}
-  self::FIELDS_REGEX_WITH_PROVIDES = %r{^(\S+) +(\S+) +(\S+) (\S+) (\S*) \[.*\]$}
-=======
   self::FIELDS_REGEX = %r{^'?(\S+) +(\S+) +(\S+) (\S+) (\S*)$}
->>>>>>> 4df9d37c
+  self::FIELDS_REGEX_WITH_PROVIDES = %r{^'?(\S+) +(\S+) +(\S+) (\S+) (\S*) \[.*\]$}
   self::FIELDS= [:desired, :error, :status, :name, :ensure]
 
   def self.defaultto_allow_virtual
