require 'optparse'
require 'puppet/util/command_line'
require 'puppet/util/plugins'
require 'puppet/util/constant_inflector'
require 'puppet/error'

module Puppet

# This class handles all the aspects of a Puppet application/executable
# * setting up options
# * setting up logs
# * choosing what to run
# * representing execution status
#
# === Usage
# An application is a subclass of Puppet::Application.
#
# For legacy compatibility,
#      Puppet::Application[:example].run
# is equivalent to
#      Puppet::Application::Example.new.run
#
#
# class Puppet::Application::Example < Puppet::Application
#
#     def preinit
#         # perform some pre initialization
#         @all = false
#     end
#
#     # run_command is called to actually run the specified command
#     def run_command
#         send Puppet::Util::CommandLine.new.args.shift
#     end
#
#     # option uses metaprogramming to create a method
#     # and also tells the option parser how to invoke that method
#     option("--arg ARGUMENT") do |v|
#         @args << v
#     end
#
#     option("--debug", "-d") do |v|
#         @debug = v
#     end
#
#     option("--all", "-a:) do |v|
#         @all = v
#     end
#
#     def handle_unknown(opt,arg)
#         # last chance to manage an option
#         ...
#         # let's say to the framework we finally handle this option
#         true
#     end
#
#     def read
#         # read action
#     end
#
#     def write
#         # writeaction
#     end
#
# end
#
# === Preinit
# The preinit block is the first code to be called in your application, before option parsing,
# setup or command execution.
#
# === Options
# Puppet::Application uses +OptionParser+ to manage the application options.
# Options are defined with the +option+ method to which are passed various
# arguments, including the long option, the short option, a description...
# Refer to +OptionParser+ documentation for the exact format.
# * If the option method is given a block, this one will be called whenever
# the option is encountered in the command-line argument.
# * If the option method has no block, a default functionnality will be used, that
# stores the argument (or true/false if the option doesn't require an argument) in
# the global (to the application) options array.
# * If a given option was not defined by a the +option+ method, but it exists as a Puppet settings:
#  * if +unknown+ was used with a block, it will be called with the option name and argument
#  * if +unknown+ wasn't used, then the option/argument is handed to Puppet.settings.handlearg for
#    a default behavior
#
# --help is managed directly by the Puppet::Application class, but can be overriden.
#
# === Setup
# Applications can use the setup block to perform any initialization.
# The default +setup+ behaviour is to: read Puppet configuration and manage log level and destination
#
# === What and how to run
# If the +dispatch+ block is defined it is called. This block should return the name of the registered command
# to be run.
# If it doesn't exist, it defaults to execute the +main+ command if defined.
#
# === Execution state
# The class attributes/methods of Puppet::Application serve as a global place to set and query the execution
# status of the application: stopping, restarting, etc.  The setting of the application status does not directly
# affect its running status; it's assumed that the various components within the application will consult these
# settings appropriately and affect their own processing accordingly.  Control operations (signal handlers and
# the like) should set the status appropriately to indicate to the overall system that it's the process of
# stopping or restarting (or just running as usual).
#
# So, if something in your application needs to stop the process, for some reason, you might consider:
#
#  def stop_me!
#      # indicate that we're stopping
#      Puppet::Application.stop!
#      # ...do stuff...
#  end
#
# And, if you have some component that involves a long-running process, you might want to consider:
#
#  def my_long_process(giant_list_to_munge)
#      giant_list_to_munge.collect do |member|
#          # bail if we're stopping
#          return if Puppet::Application.stop_requested?
#          process_member(member)
#      end
#  end
class Application
  require 'puppet/util'
  include Puppet::Util

  DOCPATTERN = ::File.expand_path(::File.dirname(__FILE__) + "/util/command_line/*" )
  CommandLineArgs = Struct.new(:subcommand_name, :args)

  @loader = Puppet::Util::Autoload.new(self, 'puppet/application')

  class << self
    include Puppet::Util

    attr_accessor :run_status

    def clear!
      self.run_status = nil
    end

    def stop!
      self.run_status = :stop_requested
    end

    def restart!
      self.run_status = :restart_requested
    end

    # Indicates that Puppet::Application.restart! has been invoked and components should
    # do what is necessary to facilitate a restart.
    def restart_requested?
      :restart_requested == run_status
    end

    # Indicates that Puppet::Application.stop! has been invoked and components should do what is necessary
    # for a clean stop.
    def stop_requested?
      :stop_requested == run_status
    end

    # Indicates that one of stop! or start! was invoked on Puppet::Application, and some kind of process
    # shutdown/short-circuit may be necessary.
    def interrupted?
      [:restart_requested, :stop_requested].include? run_status
    end

    # Indicates that Puppet::Application believes that it's in usual running run_mode (no stop/restart request
    # currently active).
    def clear?
      run_status.nil?
    end

    # Only executes the given block if the run status of Puppet::Application is clear (no restarts, stops,
    # etc. requested).
    # Upon block execution, checks the run status again; if a restart has been requested during the block's
    # execution, then controlled_run will send a new HUP signal to the current process.
    # Thus, long-running background processes can potentially finish their work before a restart.
    def controlled_run(&block)
      return unless clear?
      result = block.call
      Process.kill(:HUP, $PID) if restart_requested?
      result
    end

    SHOULD_PARSE_CONFIG_DEPRECATION_MSG = "is no longer supported; config file parsing " +
        "is now controlled by the puppet engine, rather than by individual applications.  This " +
        "method will be removed in a future version of puppet."

    def should_parse_config
      Puppet.deprecation_warning("should_parse_config " + SHOULD_PARSE_CONFIG_DEPRECATION_MSG)
    end

    def should_not_parse_config
      Puppet.deprecation_warning("should_not_parse_config " + SHOULD_PARSE_CONFIG_DEPRECATION_MSG)
    end

    def should_parse_config?
      Puppet.deprecation_warning("should_parse_config? " + SHOULD_PARSE_CONFIG_DEPRECATION_MSG)
      true
    end

    # used to declare code that handle an option
    def option(*options, &block)
      long = options.find { |opt| opt =~ /^--/ }.gsub(/^--(?:\[no-\])?([^ =]+).*$/, '\1' ).gsub('-','_')
      fname = "handle_#{long}".intern
      if (block_given?)
        define_method(fname, &block)
      else
        define_method(fname) do |value|
          self.options["#{long}".to_sym] = value
        end
      end
      self.option_parser_commands << [options, fname]
    end

    def banner(banner = nil)
      @banner ||= banner
    end

    def option_parser_commands
      @option_parser_commands ||= (
        superclass.respond_to?(:option_parser_commands) ? superclass.option_parser_commands.dup : []
      )
      @option_parser_commands
    end

    # @return [Array<String>] the names of available applications
    # @api public
    def available_application_names
      @loader.files_to_load.map do |fn|
        ::File.basename(fn, '.rb')
      end.uniq
    end

    # Finds the class for a given application and loads the class. This does
    # not create an instance of the application, it only gets a handle to the
    # class. The code for the application is expected to live in a ruby file
    # `puppet/application/#{name}.rb` that is available on the `$LOAD_PATH`.
    #
    # @param application_name [String] the name of the application to find (eg. "apply").
    # @return [Class] the Class instance of the application that was found.
    # @raise [Puppet::Error] if the application class was not found.
    # @raise [LoadError] if there was a problem loading the application file.
    # @api public
    def find(application_name)
      begin
        require @loader.expand(application_name.to_s.downcase)
      rescue LoadError => e
        Puppet.log_and_raise(e, "Unable to find application '#{application_name}'. #{e}")
      end

      class_name = Puppet::Util::ConstantInflector.file2constant(application_name.to_s)

      clazz = try_load_class(class_name)

      ################################################################
      #### Begin 2.7.x backward compatibility hack;
      ####  eventually we need to issue a deprecation warning here,
      ####  and then get rid of this stanza in a subsequent release.
      ################################################################
      if (clazz.nil?)
        class_name = application_name.capitalize
        clazz = try_load_class(class_name)
      end
      ################################################################
      #### End 2.7.x backward compatibility hack
      ################################################################

      if clazz.nil?
        raise Puppet::Error.new("Unable to load application class '#{class_name}' from file 'puppet/application/#{application_name}.rb'")
      end

      return clazz
    end

    # Given the fully qualified name of a class, attempt to get the class instance.
    # @param [String] class_name the fully qualified name of the class to try to load
    # @return [Class] the Class instance, or nil? if it could not be loaded.
    def try_load_class(class_name)
        return self.const_defined?(class_name) ? const_get(class_name) : nil
    end
    private :try_load_class

    def [](name)
      find(name).new
    end

    # Sets or gets the run_mode name. Sets the run_mode name if a mode_name is
    # passed. Otherwise, gets the run_mode or a default run_mode
    #
    def run_mode( mode_name = nil)
      if mode_name
        Puppet.settings.preferred_run_mode = mode_name
      end

      return @run_mode if @run_mode and not mode_name

      require 'puppet/util/run_mode'
      @run_mode = Puppet::Util::RunMode[ mode_name || Puppet.settings.preferred_run_mode ]
    end

    # This is for testing only
    def clear_everything_for_tests
      @run_mode = @banner = @run_status = @option_parser_commands = nil
    end
  end

  attr_reader :options, :command_line

  # Every app responds to --version
  # See also `lib/puppet/util/command_line.rb` for some special case early
  # handling of this.
  option("--version", "-V") do |arg|
    puts "#{Puppet.version}"
    exit
  end

  # Every app responds to --help
  option("--help", "-h") do |v|
    puts help
    exit
  end

  def app_defaults()
    Puppet::Settings.app_defaults_for_run_mode(self.class.run_mode).merge(
        :name => name
    )
  end

  def initialize_app_defaults()
    Puppet.settings.initialize_app_defaults(app_defaults)
  end

  # override to execute code before running anything else
  def preinit
  end

  def initialize(command_line = Puppet::Util::CommandLine.new)
    @command_line = CommandLineArgs.new(command_line.subcommand_name, command_line.args.dup)
    @options = {}
  end

  # Execute the application.
  # @api public
  # @return [void]
  def run

    # I don't really like the names of these lifecycle phases.  It would be nice to change them to some more meaningful
    # names, and make deprecated aliases.  Also, Daniel suggests that we can probably get rid of this "plugin_hook"
    # pattern, but we need to check with PE and the community first.  --cprice 2012-03-16
    #

    exit_on_fail("get application-specific default settings") do
      plugin_hook('initialize_app_defaults') { initialize_app_defaults }
    end

<<<<<<< HEAD
    Puppet.override(Puppet.base_context(Puppet.settings)) do
      # This use of configured environment is correct, this is used to establish
      # the defaults for an application that does not override, or where an override
      # has not been made from the command line.
      #
      configured_environment_name = Puppet[:environment]
      configured_environment = Puppet.lookup(:environments).get(configured_environment_name)
      if configured_environment.nil?
        if self.class.run_mode.name != :agent
          fail(Puppet::Environments::EnvironmentNotFound, configured_environment_name)
        else
          configured_environment = Puppet::Node::Environment.remote(configured_environment_name)
        end
      end
      configured_environment = configured_environment.override_from_commandline(Puppet.settings)

      # Setup a new context using the app's configuration
      Puppet.override({ :current_environment => configured_environment },
                      "New base context and current environment from application's configuration") do
        require 'puppet'
        require 'puppet/util/instrumentation'
        Puppet::Util::Instrumentation.init

        exit_on_fail("initialize")                                   { plugin_hook('preinit')       { preinit } }
        exit_on_fail("parse application options")                    { plugin_hook('parse_options') { parse_options } }
        exit_on_fail("prepare for execution")                        { plugin_hook('setup')         { setup } }
        exit_on_fail("configure routes from #{Puppet[:route_file]}") { configure_indirector_routes }
        exit_on_fail("log runtime debug info")                       { log_runtime_environment }
        exit_on_fail("run")                                          { plugin_hook('run_command')   { run_command } }
      end
    end
=======
    Puppet.push_context(Puppet.base_context(Puppet.settings), "Update for application settings (#{self.class.run_mode})")
    configured_environment = Puppet.lookup(:environments).get(Puppet[:environment])
    configured_environment = configured_environment.override_from_commandline(Puppet.settings)

    # Setup a new context using the app's configuration
    Puppet.push_context({ :current_environment => configured_environment },
                    "Update current environment from application's configuration")

    require 'puppet/util/instrumentation'
    Puppet::Util::Instrumentation.init

    exit_on_fail("initialize")                                   { plugin_hook('preinit')       { preinit } }
    exit_on_fail("parse application options")                    { plugin_hook('parse_options') { parse_options } }
    exit_on_fail("prepare for execution")                        { plugin_hook('setup')         { setup } }
    exit_on_fail("configure routes from #{Puppet[:route_file]}") { configure_indirector_routes }
    exit_on_fail("run")                                          { plugin_hook('run_command')   { run_command } }
>>>>>>> 0dc5ad3d
  end

  def main
    raise NotImplementedError, "No valid command or main"
  end

  def run_command
    main
  end

  def setup
    setup_logs
  end

  def setup_logs
    if options[:debug] || options[:verbose]
      Puppet::Util::Log.newdestination(:console)
    end

    set_log_level

    Puppet::Util::Log.setup_default unless options[:setdest]
  end

  def set_log_level
    if options[:debug]
      Puppet::Util::Log.level = :debug
    elsif options[:verbose]
      Puppet::Util::Log.level = :info
    end
  end

  def handle_logdest_arg(arg)
    begin
      Puppet::Util::Log.newdestination(arg)
      options[:setdest] = true
    rescue => detail
      Puppet.log_exception(detail)
    end
  end

  def configure_indirector_routes
    route_file = Puppet[:route_file]
    if Puppet::FileSystem.exist?(route_file)
      routes = YAML.load_file(route_file)
      application_routes = routes[name.to_s]
      Puppet::Indirector.configure_routes(application_routes) if application_routes
    end
  end

  # Output basic information about the runtime environment for debugging
  # purposes.
  #
  # @api public
  #
  # @param extra_info [Hash{String => #to_s}] a flat hash of extra information
  #   to log. Intended to be passed to super by subclasses.
  # @return [void]
  def log_runtime_environment(extra_info=nil)
    runtime_info = {
      'puppet_version' => Puppet.version,
      'ruby_version'   => RUBY_VERSION,
      'run_mode'       => self.class.run_mode.name,
    }
    runtime_info['default_encoding'] = Encoding.default_external if RUBY_VERSION >= '1.9.3'
    runtime_info.merge!(extra_info) unless extra_info.nil?

    Puppet.debug 'Runtime environment: ' + runtime_info.map{|k,v| k + '=' + v.to_s}.join(', ')
  end

  def parse_options
    # Create an option parser
    option_parser = OptionParser.new(self.class.banner)

    # Here we're building up all of the options that the application may need to handle.  The main
    # puppet settings defined in "defaults.rb" have already been parsed once (in command_line.rb) by
    # the time we get here; however, our app may wish to handle some of them specially, so we need to
    # make the parser aware of them again.  We might be able to make this a bit more efficient by
    # re-using the parser object that gets built up in command_line.rb.  --cprice 2012-03-16

    # Add all global options to it.
    Puppet.settings.optparse_addargs([]).each do |option|
      option_parser.on(*option) do |arg|
        handlearg(option[0], arg)
      end
    end

    # Add options that are local to this application, which were
    # created using the "option()" metaprogramming method.  If there
    # are any conflicts, this application's options will be favored.
    self.class.option_parser_commands.each do |options, fname|
      option_parser.on(*options) do |value|
        # Call the method that "option()" created.
        self.send(fname, value)
      end
    end

    # Scan command line.  We just hand any exceptions to our upper levels,
    # rather than printing help and exiting, so that we can meaningfully
    # respond with context-sensitive help if we want to. --daniel 2011-04-12
    option_parser.parse!(self.command_line.args)
  end

  def handlearg(opt, val)
    opt, val = Puppet::Settings.clean_opt(opt, val)
    send(:handle_unknown, opt, val) if respond_to?(:handle_unknown)
  end

  # this is used for testing
  def self.exit(code)
    exit(code)
  end

  def name
    self.class.to_s.sub(/.*::/,"").downcase.to_sym
  end

  def help
    "No help available for puppet #{name}"
  end



  def plugin_hook(step,&block)
    Puppet::Plugins.send("before_application_#{step}",:application_object => self)
    x = yield
    Puppet::Plugins.send("after_application_#{step}",:application_object => self, :return_value => x)
    x
  end
  private :plugin_hook
end
end<|MERGE_RESOLUTION|>--- conflicted
+++ resolved
@@ -353,41 +353,20 @@
       plugin_hook('initialize_app_defaults') { initialize_app_defaults }
     end
 
-<<<<<<< HEAD
-    Puppet.override(Puppet.base_context(Puppet.settings)) do
-      # This use of configured environment is correct, this is used to establish
-      # the defaults for an application that does not override, or where an override
-      # has not been made from the command line.
-      #
-      configured_environment_name = Puppet[:environment]
-      configured_environment = Puppet.lookup(:environments).get(configured_environment_name)
-      if configured_environment.nil?
-        if self.class.run_mode.name != :agent
-          fail(Puppet::Environments::EnvironmentNotFound, configured_environment_name)
-        else
-          configured_environment = Puppet::Node::Environment.remote(configured_environment_name)
-        end
-      end
-      configured_environment = configured_environment.override_from_commandline(Puppet.settings)
-
-      # Setup a new context using the app's configuration
-      Puppet.override({ :current_environment => configured_environment },
-                      "New base context and current environment from application's configuration") do
-        require 'puppet'
-        require 'puppet/util/instrumentation'
-        Puppet::Util::Instrumentation.init
-
-        exit_on_fail("initialize")                                   { plugin_hook('preinit')       { preinit } }
-        exit_on_fail("parse application options")                    { plugin_hook('parse_options') { parse_options } }
-        exit_on_fail("prepare for execution")                        { plugin_hook('setup')         { setup } }
-        exit_on_fail("configure routes from #{Puppet[:route_file]}") { configure_indirector_routes }
-        exit_on_fail("log runtime debug info")                       { log_runtime_environment }
-        exit_on_fail("run")                                          { plugin_hook('run_command')   { run_command } }
-      end
-    end
-=======
     Puppet.push_context(Puppet.base_context(Puppet.settings), "Update for application settings (#{self.class.run_mode})")
-    configured_environment = Puppet.lookup(:environments).get(Puppet[:environment])
+    # This use of configured environment is correct, this is used to establish
+    # the defaults for an application that does not override, or where an override
+    # has not been made from the command line.
+    #
+    configured_environment_name = Puppet[:environment]
+    configured_environment = Puppet.lookup(:environments).get(configured_environment_name)
+    if configured_environment.nil?
+      if self.class.run_mode.name != :agent
+        fail(Puppet::Environments::EnvironmentNotFound, configured_environment_name)
+      else
+        configured_environment = Puppet::Node::Environment.remote(configured_environment_name)
+      end
+    end
     configured_environment = configured_environment.override_from_commandline(Puppet.settings)
 
     # Setup a new context using the app's configuration
@@ -402,7 +381,6 @@
     exit_on_fail("prepare for execution")                        { plugin_hook('setup')         { setup } }
     exit_on_fail("configure routes from #{Puppet[:route_file]}") { configure_indirector_routes }
     exit_on_fail("run")                                          { plugin_hook('run_command')   { run_command } }
->>>>>>> 0dc5ad3d
   end
 
   def main
