--- conflicted
+++ resolved
@@ -225,28 +225,15 @@
         # When we are passed a catalog, that means we're in apply
         # mode. We shouldn't try to do any failover in that case.
         if options[:catalog].nil? && do_failover
-<<<<<<< HEAD
           server, port = find_functional_server
-          Puppet.override(server: server, serverport: port) do
-            if server
-              Puppet.debug _("Selected puppet server: %{server}:%{port}") % { server: server, port: port }
-              report.master_used = "#{server}:#{port}"
-            else
-              Puppet.warning _("Could not select a functional puppet server")
-            end
-            completed = run_internal(options)
-=======
-          found = find_functional_server()
-          server = found[:server]
           if server.nil?
             raise Puppet::Error, _("Could not select a functional puppet master from server_list: '%{server_list}'") % { server_list: Puppet[:server_list] }
           else
-            Puppet.debug "Selected master: #{server[0]}:#{server[1]}"
-            report.master_used = "#{server[0]}:#{server[1]}"
+            Puppet.debug _("Selected puppet server: %{server}:%{port}") % { server: server, port: port }
+            report.master_used = "#{server}:#{port}"
           end
-          Puppet.override(:server => server[0], :serverport => server[1]) do
-            completed = run_internal(options.merge(:node => found[:node]))
->>>>>>> c77417e8
+          Puppet.override(server: server, serverport: port) do
+            completed = run_internal(options)
           end
         else
           completed = run_internal(options)
