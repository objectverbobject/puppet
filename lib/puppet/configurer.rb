# The client for interacting with the puppetmaster config server.
require 'sync'
require 'timeout'
require 'puppet/network/http_pool'
require 'puppet/util'
require 'securerandom'
#require 'puppet/parser/script_compiler'
require 'puppet/pops/evaluator/deferred_resolver'

class Puppet::Configurer
  require 'puppet/configurer/fact_handler'
  require 'puppet/configurer/plugin_handler'

  include Puppet::Configurer::FactHandler

  # For benchmarking
  include Puppet::Util

  attr_reader :environment

  # Provide more helpful strings to the logging that the Agent does
  def self.to_s
    _("Puppet configuration client")
  end

  def self.should_pluginsync?
    if Puppet[:use_cached_catalog]
      false
    else
      true
    end
  end

  def execute_postrun_command
    execute_from_setting(:postrun_command)
  end

  def execute_prerun_command
    execute_from_setting(:prerun_command)
  end

  # Initialize and load storage
  def init_storage
      Puppet::Util::Storage.load
  rescue => detail
    Puppet.log_exception(detail, _("Removing corrupt state file %{file}: %{detail}") % { file: Puppet[:statefile], detail: detail })
    begin
      Puppet::FileSystem.unlink(Puppet[:statefile])
      retry
    rescue => detail
      raise Puppet::Error.new(_("Cannot remove %{file}: %{detail}") % { file: Puppet[:statefile], detail: detail }, detail)
    end
  end

  def initialize(transaction_uuid = nil, job_id = nil)
    @running = false
    @splayed = false
    @cached_catalog_status = 'not_used'
    @environment = Puppet[:environment]
    @transaction_uuid = transaction_uuid || SecureRandom.uuid
    @job_id = job_id
    @static_catalog = true
    @checksum_type = Puppet[:supported_checksum_types]
    @handler = Puppet::Configurer::PluginHandler.new()
  end

  # Get the remote catalog, yo.  Returns nil if no catalog can be found.
  def retrieve_catalog(query_options)
    query_options ||= {}
    result = retrieve_catalog_from_cache(query_options) if Puppet[:use_cached_catalog]
    if result
      @cached_catalog_status = 'explicitly_requested'

      Puppet.info _("Using cached catalog from environment '%{environment}'") % { environment: result.environment }
    else
      result = retrieve_new_catalog(query_options)

      if !result
        if !Puppet[:usecacheonfailure]
          Puppet.warning _("Not using cache on failed catalog")
          return nil
        end

        result = retrieve_catalog_from_cache(query_options)

        if result
          # don't use use cached catalog if it doesn't match server specified environment
          if @node_environment && result.environment != @environment
            Puppet.err _("Not using cached catalog because its environment '%{catalog_env}' does not match '%{local_env}'") % { catalog_env: result.environment, local_env: @environment }
            return nil
          end

          @cached_catalog_status = 'on_failure'
          Puppet.info _("Using cached catalog from environment '%{catalog_env}'") % { catalog_env: result.environment }
        end
      end
    end

    result
  end

  # Convert a plain resource catalog into our full host catalog.
  def convert_catalog(result, duration, options = {})
    catalog = nil

    catalog_conversion_time = thinmark do
      # Will mutate the result and replace all Deferred values with resolved values
      facts = options[:convert_with_facts]
      if facts
        Puppet::Pops::Evaluator::DeferredResolver.resolve_and_replace(facts, result)
      end

      catalog = result.to_ral
      catalog.finalize
      catalog.retrieval_duration = duration
      catalog.write_class_file
      catalog.write_resource_file
    end
    options[:report].add_times(:convert_catalog, catalog_conversion_time) if options[:report]

    catalog
  end

  def get_facts(options)
    if options[:pluginsync]
      plugin_sync_time = thinmark do
        remote_environment_for_plugins = Puppet::Node::Environment.remote(@environment)
        download_plugins(remote_environment_for_plugins)

        Puppet::GettextConfig.reset_text_domain('agent')
        Puppet::ModuleTranslations.load_from_vardir(Puppet[:vardir])
      end
      options[:report].add_times(:plugin_sync, plugin_sync_time) if options[:report]
    end

    facts_hash = {}
    if Puppet::Resource::Catalog.indirection.terminus_class == :rest
      # This is a bit complicated.  We need the serialized and escaped facts,
      # and we need to know which format they're encoded in.  Thus, we
      # get a hash with both of these pieces of information.
      #
      # facts_for_uploading may set Puppet[:node_name_value] as a side effect
      facter_time = thinmark do
        facts = find_facts
        options[:convert_with_facts] =  facts
        facts_hash = encode_facts(facts) # encode for uploading # was: facts_for_uploading
      end
      options[:report].add_times(:fact_generation, facter_time) if options[:report]
    end
    facts_hash
  end

  def prepare_and_retrieve_catalog(cached_catalog, options, query_options)
    # set report host name now that we have the fact
    options[:report].host = Puppet[:node_name_value]

    query_options[:transaction_uuid] = @transaction_uuid
    query_options[:job_id] = @job_id
    query_options[:static_catalog] = @static_catalog

    # Query params don't enforce ordered evaluation, so munge this list into a
    # dot-separated string.
    query_options[:checksum_type] = @checksum_type.join('.')

    # apply passes in ral catalog
    catalog = cached_catalog || options[:catalog]
    unless catalog
      # retrieve_catalog returns resource catalog
      catalog = retrieve_catalog(query_options)
      Puppet.err _("Could not retrieve catalog; skipping run") unless catalog
    end
    catalog
  end

  def prepare_and_retrieve_catalog_from_cache(options = {})
    result = retrieve_catalog_from_cache({:transaction_uuid => @transaction_uuid, :static_catalog => @static_catalog})
    Puppet.info _("Using cached catalog from environment '%{catalog_env}'") % { catalog_env: result.environment } if result
    result
  end

  # Apply supplied catalog and return associated application report
  def apply_catalog(catalog, options)
    report = options[:report]
    report.configuration_version = catalog.version

    benchmark(:notice, _("Applied catalog in %{seconds} seconds")) do
      apply_catalog_time = thinmark do
        catalog.apply(options)
      end
      options[:report].add_times(:catalog_application, apply_catalog_time)
    end

    report
  end

  # The code that actually runs the catalog.
  # This just passes any options on to the catalog,
  # which accepts :tags and :ignoreschedules.
  def run(options = {})
    pool = Puppet::Network::HTTP::Pool.new(Puppet[:http_keepalive_timeout])
    # We create the report pre-populated with default settings for
    # environment and transaction_uuid very early, this is to ensure
    # they are sent regardless of any catalog compilation failures or
    # exceptions.
    options[:report] ||= Puppet::Transaction::Report.new(nil, @environment, @transaction_uuid, @job_id)
    report = options[:report]
    init_storage

    Puppet::Util::Log.newdestination(report)

    completed = nil
    begin
      Puppet.override(:http_pool => pool) do

        # Skip failover logic if the server_list setting is empty
        if Puppet.settings[:server_list].nil? || Puppet.settings[:server_list].empty?
          do_failover = false
        else
          do_failover = true
        end
        # When we are passed a catalog, that means we're in apply
        # mode. We shouldn't try to do any failover in that case.
        if options[:catalog].nil? && do_failover
          server, port = find_functional_server
          if server.nil?
            raise Puppet::Error, _("Could not select a functional puppet master from server_list: '%{server_list}'") % { server_list: Puppet.settings.value(:server_list, Puppet[:environment].to_sym, true) }
          else
            #TRANSLATORS 'server_list' is the name of a setting and should not be translated
            Puppet.debug _("Selected puppet server from the `server_list` setting: %{server}:%{port}") % { server: server, port: port }
            report.master_used = "#{server}:#{port}"
          end
          Puppet.override(server: server, serverport: port) do
            completed = run_internal(options)
          end
        else
          completed = run_internal(options)
        end
      end
    ensure
      pool.close
    end

    completed ? report.exit_status : nil
  end

  def run_internal(options)
    start = Time.now
    report = options[:report]

    # If a cached catalog is explicitly requested, attempt to retrieve it. Skip the node request,
    # don't pluginsync and switch to the catalog's environment if we successfully retrieve it.
    if Puppet[:use_cached_catalog]
      Puppet::GettextConfig.reset_text_domain('agent')
      Puppet::ModuleTranslations.load_from_vardir(Puppet[:vardir])

<<<<<<< HEAD
      catalog = prepare_and_retrieve_catalog_from_cache(options)
      if catalog
        options[:catalog] = catalog
=======
      if cached_catalog = prepare_and_retrieve_catalog_from_cache(options)
>>>>>>> b770321f
        @cached_catalog_status = 'explicitly_requested'

        if @environment != cached_catalog.environment && !Puppet[:strict_environment_mode]
          Puppet.notice _("Local environment: '%{local_env}' doesn't match the environment of the cached catalog '%{catalog_env}', switching agent to '%{catalog_env}'.") % { local_env: @environment, catalog_env: cached_catalog.environment }
          @environment = cached_catalog.environment
        end

        report.environment = @environment
      else
        # Don't try to retrieve a catalog from the cache again after we've already
        # failed to do so the first time.
        Puppet[:use_cached_catalog] = false
        Puppet[:usecacheonfailure] = false
        options[:pluginsync] = Puppet::Configurer.should_pluginsync?
      end
    end

    begin
      unless Puppet[:node_name_fact].empty?
        query_options = get_facts(options)
      end

      configured_environment = Puppet[:environment] if Puppet.settings.set_by_config?(:environment)

      # We only need to find out the environment to run in if we don't already have a catalog
      unless (cached_catalog || options[:catalog] || Puppet[:strict_environment_mode])
        begin
          node = nil
          node_retr_time = thinmark do
            node = Puppet::Node.indirection.find(Puppet[:node_name_value],
              :environment => Puppet::Node::Environment.remote(@environment),
              :configured_environment => configured_environment,
              :ignore_cache => true,
              :transaction_uuid => @transaction_uuid,
              :fail_on_404 => true)
          end
          options[:report].add_times(:node_retrieval, node_retr_time)

          if node
            # If we have deserialized a node from a rest call, we want to set
            # an environment instance as a simple 'remote' environment reference.
            if !node.has_environment_instance? && node.environment_name
              node.environment = Puppet::Node::Environment.remote(node.environment_name)
            end

            @node_environment = node.environment.to_s

            if node.environment.to_s != @environment
              Puppet.notice _("Local environment: '%{local_env}' doesn't match server specified node environment '%{node_env}', switching agent to '%{node_env}'.") % { local_env: @environment, node_env: node.environment }
              @environment = node.environment.to_s
              report.environment = @environment
              query_options = nil
            else
              Puppet.info _("Using configured environment '%{env}'") % { env: @environment }
            end
          end
        rescue StandardError => detail
          Puppet.warning(_("Unable to fetch my node definition, but the agent run will continue:"))
          Puppet.warning(detail)
        end
      end

      current_environment = Puppet.lookup(:current_environment)
      if current_environment.name == @environment.intern
        local_node_environment = current_environment
      else
        local_node_environment = Puppet::Node::Environment.create(@environment,
                                         current_environment.modulepath,
                                         current_environment.manifest,
                                         current_environment.config_version)
      end
      Puppet.push_context({
        :current_environment => local_node_environment, 
        :loaders => Puppet::Pops::Loaders.new(local_node_environment, true)
      }, "Local node environment for configurer transaction")

      query_options = get_facts(options) unless query_options
      query_options[:configured_environment] = configured_environment
      options[:convert_for_node] = node

<<<<<<< HEAD
      catalog = prepare_and_retrieve_catalog(options, query_options)
      unless catalog
=======
      unless catalog = prepare_and_retrieve_catalog(cached_catalog, options, query_options)
>>>>>>> b770321f
        return nil
      end

      if Puppet[:strict_environment_mode] && catalog.environment != @environment
        Puppet.err _("Not using catalog because its environment '%{catalog_env}' does not match agent specified environment '%{local_env}' and strict_environment_mode is set") % { catalog_env: catalog.environment, local_env: @environment }
        return nil
      end

      # Here we set the local environment based on what we get from the
      # catalog. Since a change in environment means a change in facts, and
      # facts may be used to determine which catalog we get, we need to
      # rerun the process if the environment is changed.
      tries = 0
      while catalog.environment and not catalog.environment.empty? and catalog.environment != @environment
        if tries > 3
          raise Puppet::Error, _("Catalog environment didn't stabilize after %{tries} fetches, aborting run") % { tries: tries }
        end
        Puppet.notice _("Local environment: '%{local_env}' doesn't match server specified environment '%{catalog_env}', restarting agent run with environment '%{catalog_env}'") % { local_env: @environment, catalog_env: catalog.environment }
        @environment = catalog.environment
        report.environment = @environment

        query_options = get_facts(options)
        query_options[:configured_environment] = configured_environment

<<<<<<< HEAD
        catalog = prepare_and_retrieve_catalog(options, query_options)
        return nil unless catalog
=======
        # if we get here, ignore the cached catalog
        return nil unless catalog = prepare_and_retrieve_catalog(nil, options, query_options)
>>>>>>> b770321f
        tries += 1
      end

      # now that environment has converged, convert resource catalog into ral catalog
      # unless we were given a RAL catalog
      if !cached_catalog && options[:catalog]
        ral_catalog = options[:catalog]
      else
        # REMIND @duration is the time spent loading the last catalog, and doesn't
        # account for things like we failed to download and fell back to the cache
        ral_catalog = convert_catalog(catalog, @duration, options)

        # If not noop, commit the cached resource catalog (not ral catalog). Ideally
        # we'd just copy the downloaded response body, instead of serializing the
        # in-memory catalog, but that's hard due to the indirector.
        indirection = Puppet::Resource::Catalog.indirection
        if !Puppet[:noop] && indirection.cache?
          request = indirection.request(:save, nil, catalog, environment: Puppet::Node::Environment.remote(catalog.environment))
          Puppet.info("Caching catalog for #{request.key}")
          indirection.cache.save(request)
        end
      end

      execute_prerun_command or return nil

      options[:report].code_id = ral_catalog.code_id
      options[:report].catalog_uuid = ral_catalog.catalog_uuid
      options[:report].cached_catalog_status = @cached_catalog_status
      apply_catalog(ral_catalog, options)
      true
    rescue => detail
      Puppet.log_exception(detail, _("Failed to apply catalog: %{detail}") % { detail: detail })
      return nil
    ensure
      execute_postrun_command or return nil
    end
  ensure
    if Puppet[:resubmit_facts]
      # TODO: Should mark the report as "failed" if an error occurs and
      #       resubmit_facts returns false. There is currently no API for this.
      resubmit_facts_time = thinmark { resubmit_facts }

      report.add_times(:resubmit_facts, resubmit_facts_time)
    end

    report.cached_catalog_status ||= @cached_catalog_status
    report.add_times(:total, Time.now - start)
    report.finalize_report
    Puppet::Util::Log.close(report)
    send_report(report)
    Puppet.pop_context
  end
  private :run_internal

  def find_functional_server
    Puppet.settings[:server_list].each do |server|
      host = server[0]
      port = server[1] || Puppet[:masterport]
      begin
        ssl_context = Puppet.lookup(:ssl_context)
        http = Puppet::Network::HttpPool.connection(host, port.to_i, ssl_context: ssl_context)
        response = http.get('/status/v1/simple/master')
        return [host, port] if response.is_a?(Net::HTTPOK)

        Puppet.debug(_("Puppet server %{host}:%{port} is unavailable: %{code} %{reason}") %
                     { host: host, port: port, code: response.code, reason: response.message })
      rescue => detail
        #TRANSLATORS 'server_list' is the name of a setting and should not be translated
        Puppet.debug _("Unable to connect to server from server_list setting: %{detail}") % {detail: detail}
      end
    end
    [nil, nil]
  end
  private :find_functional_server

  def send_report(report)
    puts report.summary if Puppet[:summarize]
    save_last_run_summary(report)
    Puppet::Transaction::Report.indirection.save(report, nil, :environment => Puppet::Node::Environment.remote(@environment)) if Puppet[:report]
  rescue => detail
    Puppet.log_exception(detail, _("Could not send report: %{detail}") % { detail: detail })
  end

  def save_last_run_summary(report)
    mode = Puppet.settings.setting(:lastrunfile).mode
    Puppet::Util.replace_file(Puppet[:lastrunfile], mode) do |fh|
      fh.print YAML.dump(report.raw_summary)
    end
  rescue => detail
    Puppet.log_exception(detail, _("Could not save last run local report: %{detail}") % { detail: detail })
  end

  # Submit updated facts to the Puppet Server
  #
  # This method will clear all current fact values, load a fresh set of
  # fact data, and then submit it to the Puppet Server.
  #
  # @return [true] If fact submission succeeds.
  # @return [false] If an exception is raised during fact generation or
  #   submission.
  def resubmit_facts
    ::Facter.clear
    facts = find_facts

    saved_fact_terminus = Puppet::Node::Facts.indirection.terminus_class
    begin
      Puppet::Node::Facts.indirection.terminus_class = :rest

      server = Puppet::Node::Facts::Rest.server
      Puppet.info(_("Uploading facts for %{node} to %{server}") % {
                    node: facts.name,
                    server: server})

      Puppet::Node::Facts.indirection.save(facts, nil, :environment => Puppet::Node::Environment.remote(@environment))

      return true
    ensure
      Puppet::Node::Facts.indirection.terminus_class = saved_fact_terminus
    end
  rescue => detail
    Puppet.log_exception(detail, _("Failed to submit facts: %{detail}") %
                                 { detail: detail })

    return false
  end

  private

  def execute_from_setting(setting)
    return true if (command = Puppet[setting]) == ""

    begin
      Puppet::Util::Execution.execute([command])
      true
    rescue => detail
      Puppet.log_exception(detail, _("Could not run command from %{setting}: %{detail}") % { setting: setting, detail: detail })
      false
    end
  end

  def retrieve_catalog_from_cache(query_options)
    result = nil
    @duration = thinmark do
      result = Puppet::Resource::Catalog.indirection.find(
        Puppet[:node_name_value],
        query_options.merge(
          :ignore_terminus => true,
          :environment     => Puppet::Node::Environment.remote(@environment)
        )
      )
    end
    result
  rescue => detail
    Puppet.log_exception(detail, _("Could not retrieve catalog from cache: %{detail}") % { detail: detail })
    return nil
  end

  def retrieve_new_catalog(query_options)
    result = nil
    @duration = thinmark do
      result = Puppet::Resource::Catalog.indirection.find(
        Puppet[:node_name_value],
        query_options.merge(
          :ignore_cache      => true,
          # don't update cache until after environment converges
          :ignore_cache_save => true,
          :environment       => Puppet::Node::Environment.remote(@environment),
          :fail_on_404       => true
        )
      )
    end
    result
  rescue StandardError => detail
    Puppet.log_exception(detail, _("Could not retrieve catalog from remote server: %{detail}") % { detail: detail })
    return nil
  end

  def download_plugins(remote_environment_for_plugins)
    @handler.download_plugins(remote_environment_for_plugins)
  end
end<|MERGE_RESOLUTION|>--- conflicted
+++ resolved
@@ -253,13 +253,8 @@
       Puppet::GettextConfig.reset_text_domain('agent')
       Puppet::ModuleTranslations.load_from_vardir(Puppet[:vardir])
 
-<<<<<<< HEAD
-      catalog = prepare_and_retrieve_catalog_from_cache(options)
-      if catalog
-        options[:catalog] = catalog
-=======
-      if cached_catalog = prepare_and_retrieve_catalog_from_cache(options)
->>>>>>> b770321f
+      cached_catalog = prepare_and_retrieve_catalog_from_cache(options)
+      if cached_catalog
         @cached_catalog_status = 'explicitly_requested'
 
         if @environment != cached_catalog.environment && !Puppet[:strict_environment_mode]
@@ -340,12 +335,8 @@
       query_options[:configured_environment] = configured_environment
       options[:convert_for_node] = node
 
-<<<<<<< HEAD
-      catalog = prepare_and_retrieve_catalog(options, query_options)
+      catalog = prepare_and_retrieve_catalog(cached_catalog, options, query_options)
       unless catalog
-=======
-      unless catalog = prepare_and_retrieve_catalog(cached_catalog, options, query_options)
->>>>>>> b770321f
         return nil
       end
 
@@ -370,13 +361,9 @@
         query_options = get_facts(options)
         query_options[:configured_environment] = configured_environment
 
-<<<<<<< HEAD
-        catalog = prepare_and_retrieve_catalog(options, query_options)
+        # if we get here, ignore the cached catalog
+        catalog = prepare_and_retrieve_catalog(nil, options, query_options)
         return nil unless catalog
-=======
-        # if we get here, ignore the cached catalog
-        return nil unless catalog = prepare_and_retrieve_catalog(nil, options, query_options)
->>>>>>> b770321f
         tries += 1
       end
 
