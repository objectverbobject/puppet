--- conflicted
+++ resolved
@@ -131,10 +131,6 @@
   require 'puppet/parser/ast/pops_bridge'
   require 'puppet/bindings'
   require 'puppet/functions'
-<<<<<<< HEAD
-end
-require 'puppet/plugins/data_providers'
-=======
   require 'puppet/loaders'
 end
->>>>>>> 5869b1f8
+require 'puppet/plugins/data_providers'