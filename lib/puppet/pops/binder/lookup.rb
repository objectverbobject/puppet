# This class is the backing implementation of the Puppet function 'lookup'.
# See puppet/parser/functions/lookup.rb for documentation.
#
class Puppet::Pops::Binder::Lookup

  def self.parse_lookup_args(args)
    options = {}
    pblock = args.pop if Puppet::Pops::Types::TypeCalculator.infer(args[-1]).is_a?(Puppet::Pops::Types::PCallableType)

    case args.size
    when 1
      # name, or all options
      if args[ 0 ].is_a?(Hash)
        options = to_symbolic_hash(args[ 0 ])
      else
        options[ :name ] = args[ 0 ]
      end

    when 2
      # name and type, or name and options
      if args[ 1 ].is_a?(Hash)
        options = to_symbolic_hash(args[ 1 ])
        options[:name] = args[ 0 ] # silently overwrite option with given name
      else
        options[:name] = args[ 0 ]
        options[:type] = args[ 1 ]
      end

    when 3
      # name, type, default (no options)
      options[ :name ] = args[ 0 ]
      options[ :type ] = args[ 1 ]
      options[ :default ] = args[ 2 ]
    else
      raise Puppet::ParseError, "The lookup function accepts 1-3 arguments, got #{args.size}"
    end
    options[:pblock] = pblock
    options
  end

  def self.to_symbolic_hash(input)
    names = [:name, :type, :default, :accept_undef, :extra, :override]
    options = {}
    names.each {|n| options[n] = input[n.to_s] || input[n] }
    options
  end
  private_class_method :to_symbolic_hash

  def self.type_mismatch(type_calculator, expected, got)
    "has wrong type, expected #{type_calculator.string(expected)}, got #{type_calculator.string(got)}"
  end
  private_class_method :type_mismatch

  def self.fail(msg)
    raise Puppet::ParseError, "Function lookup() " + msg
  end
  private_class_method :fail

  def self.fail_lookup(names)
    name_part = if names.size == 1
      "the name '#{names[0]}'"
    else
      "any of the names ['" + names.join(', ') + "']"
    end
    fail("did not find a value for #{name_part}")
  end
  private_class_method :fail_lookup

  def self.validate_options(options, type_calculator)
    type_parser = Puppet::Pops::Types::TypeParser.new
    name_type = type_parser.parse('Variant[Array[String], String]')

    if is_nil_or_undef?(options[:name]) || options[:name].is_a?(Array) && options[:name].empty?
      fail ("requires a name, or array of names. Got nothing to lookup.")
    end

    t = type_calculator.infer(options[:name])
    if ! type_calculator.assignable?(name_type, t)
      fail("given 'name' argument, #{type_mismatch(type_calculator, options[:name], t)}")
    end

    # unless a type is already given (future case), parse the type (or default 'Data'), fails if invalid type is given
    unless options[:type].is_a?(Puppet::Pops::Types::PAnyType)
      options[:type] = type_parser.parse(options[:type] || 'Data')
    end

    # default value must comply with the given type
    if options[:default]
      t = type_calculator.infer(options[:default])
      if ! type_calculator.assignable?(options[:type], t)
        fail("'default' value #{type_mismatch(type_calculator, options[:type], t)}")
      end
    end

    if options[:extra] && !options[:extra].is_a?(Hash)
      # do not perform inference here, it is enough to know that it is not a hash
      fail("'extra' value must be a Hash, got #{options[:extra].class}")
    end
    options[:extra] = {} unless options[:extra]

    if options[:override] && !options[:override].is_a?(Hash)
      # do not perform inference here, it is enough to know that it is not a hash
      fail("'override' value must be a Hash, got #{options[:extra].class}")
    end
    options[:override] = {} unless options[:override]

  end
  private_class_method :validate_options

<<<<<<< HEAD
=======
  def self.nil_as_undef(x)
    x.nil? ? :undef : x
  end
  private_class_method :nil_as_undef

  def self.undef_as_nil(x)
    is_nil_or_undef?(x) ? nil : x
  end
  private_class_method :undef_as_nil

>>>>>>> a392b575
  def self.is_nil_or_undef?(x)
    x.nil? || x == :undef
  end
  private_class_method :is_nil_or_undef?

  # This is used as a marker - a value that cannot (at least not easily) by mistake be found in
  # hiera data.
  #
  class PrivateNotFoundMarker; end

  def self.search_for(scope, type, name, options)
    # search in order, override, injector, hiera, then extra
    if !(result = options[:override][name]).nil?
      result
    elsif !(result = scope.compiler.injector.lookup(scope, type, name)).nil?
      result
   else
     result = call_hiera_function(scope, name, PrivateNotFoundMarker)
     if !result.nil? && result != PrivateNotFoundMarker
       result
     else
       options[:extra][name]
     end
   end
  end
  private_class_method :search_for

  def self.call_hiera_function(scope, name, dflt)
    loader = scope.compiler.loaders.private_environment_loader
    func = loader.load(:function, :hiera) unless loader.nil?
    raise Error, 'Function not found: hiera' if func.nil?
    func.call(scope, name, dflt)
  end
  private_class_method :call_hiera_function

    # This is the method called from the puppet/parser/functions/lookup.rb
  # @param args [Array] array following the puppet function call conventions
  def self.lookup(scope, args)
    type_calculator = Puppet::Pops::Types::TypeCalculator.new
    options = parse_lookup_args(args)
    validate_options(options, type_calculator)
    names = [options[:name]].flatten
    type = options[:type]

    result_with_name = names.reduce([]) do |memo, name|
      break memo if !memo[1].nil?
      [name, search_for(scope, type, name, options)]
    end

    result = if result_with_name[1].nil?
      # not found, use default (which may be nil), the default is already type checked
      options[:default]
    else
      # injector.lookup is type-safe already do no need to type check the result
      result_with_name[1]
    end

    result = if pblock = options[:pblock]
      result2 = case pblock.parameter_count
      when 1
        pblock.call(result)
      when 2
        pblock.call(result_with_name[ 0 ], result)
      else
        pblock.call(result_with_name[ 0 ], result, options[ :default ])
      end

      # if the given result was returned, there is no need to type-check it again
      if !result2.equal?(result)
        t = type_calculator.infer(result2)
        if !type_calculator.assignable?(type, t)
          fail "the value produced by the given code block #{type_mismatch(type_calculator, type, t)}"
        end
      end
      result2
    else
      result
    end

    # Finally, the result if nil must be acceptable or an error is raised
    if is_nil_or_undef?(result) && !options[:accept_undef]
      fail_lookup(names)
    else
      result
    end
  end
end<|MERGE_RESOLUTION|>--- conflicted
+++ resolved
@@ -107,19 +107,6 @@
   end
   private_class_method :validate_options
 
-<<<<<<< HEAD
-=======
-  def self.nil_as_undef(x)
-    x.nil? ? :undef : x
-  end
-  private_class_method :nil_as_undef
-
-  def self.undef_as_nil(x)
-    is_nil_or_undef?(x) ? nil : x
-  end
-  private_class_method :undef_as_nil
-
->>>>>>> a392b575
   def self.is_nil_or_undef?(x)
     x.nil? || x == :undef
   end
