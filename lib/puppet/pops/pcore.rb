require 'uri'

module Puppet::Pops
module Pcore
  include Types::PuppetObject

  TYPE_URI_RX = Types::TypeFactory.regexp(URI.regexp)
  TYPE_URI = Types::TypeFactory.pattern(TYPE_URI_RX)
  TYPE_URI_ALIAS = Types::PTypeAliasType.new('Pcore::URI', nil, TYPE_URI)
  TYPE_SIMPLE_TYPE_NAME = Types::TypeFactory.pattern(/\A[A-Z]\w*\z/)
  TYPE_QUALIFIED_REFERENCE = Types::TypeFactory.pattern(/\A[A-Z][\w]*(?:::[A-Z][\w]*)*\z/)
  TYPE_MEMBER_NAME = Types::PPatternType.new([Types::PRegexpType.new(Patterns::PARAM_NAME)])

  KEY_PCORE_URI = 'pcore_uri'.freeze
  KEY_PCORE_VERSION = 'pcore_version'.freeze

  PCORE_URI = 'http://puppet.com/2016.1/pcore'
  PCORE_VERSION = SemanticPuppet::Version.new(1,0,0)
  PARSABLE_PCORE_VERSIONS = SemanticPuppet::VersionRange.parse('1.x')

  RUNTIME_NAME_AUTHORITY = 'http://puppet.com/2016.1/runtime'

  def self._pcore_type
    @type
  end

  def self.annotate(instance, annotations_hash)
    annotations_hash.each_pair do |type, init_hash|
      type.implementation_class.annotate(instance) { init_hash }
    end
    instance
  end

  def self.init_env(loader)
    if Puppet[:tasks]
      add_object_type('Task', <<-PUPPET, loader)
        {
          attributes => {
            # Fully qualified name of the task
            name => { type => Pattern[/\\A[a-z][a-z0-9_]*(?:::[a-z][a-z0-9_]*)*\\z/] },

            # List of implementations with requirements
            implementations => { type => Array[Struct[name => String, path => String, Optional[requirements] => Array[String]], 1] },

            # Task description
            description => { type => Optional[String], value => undef },

            # Puppet Task version
            puppet_task_version => { type => Integer, value => 1 },

<<<<<<< HEAD
            # Type, description, and sensitive property of each parameter
=======
            # Type, description, and sensitive property of each parameter 
>>>>>>> 38af3771
            parameters => {
              type => Optional[Hash[
                Pattern[/\\A[a-z][a-z0-9_]*\\z/],
                Struct[
                  Optional[description] => String,
                  Optional[sensitive] => Boolean,
                  type => Type]]],
              value => undef
            },

             # Type, description, and sensitive property of each output
            output => {
              type => Optional[Hash[
                Pattern[/\\A[a-z][a-z0-9_]*\\z/],
                Struct[
                  Optional[description] => String,
                  Optional[sensitive] => Boolean,
                  type => Type]]],
              value => undef
            },

            supports_noop => { type => Boolean, value => false },
            input_method => { type => Optional[String] },
          }
        }
      PUPPET
    end
  end

  def self.init(loader, ir)
    add_alias('Pcore::URI_RX', TYPE_URI_RX, loader)
    add_type(TYPE_URI_ALIAS, loader)
    add_alias('Pcore::SimpleTypeName', TYPE_SIMPLE_TYPE_NAME, loader)
    add_alias('Pcore::MemberName', TYPE_MEMBER_NAME, loader)
    add_alias('Pcore::TypeName', TYPE_QUALIFIED_REFERENCE, loader)
    add_alias('Pcore::QRef', TYPE_QUALIFIED_REFERENCE, loader)
    Types::TypedModelObject.register_ptypes(loader, ir)

    @type = create_object_type(loader, ir, Pcore, 'Pcore', nil)

    ir.register_implementation_namespace('Pcore', 'Puppet::Pops::Pcore')
    ir.register_implementation_namespace('Puppet::AST', 'Puppet::Pops::Model')
    ir.register_implementation('Puppet::AST::Locator', 'Puppet::Pops::Parser::Locator::Locator19')
    Resource.register_ptypes(loader, ir)
    Lookup::Context.register_ptype(loader, ir);
    Lookup::DataProvider.register_types(loader)

    add_object_type('Deferred', <<-PUPPET, loader)
      {
        attributes => {
          # Fully qualified name of the function
          name  => { type => Pattern[/\\A[$]?[a-z][a-z0-9_]*(?:::[a-z][a-z0-9_]*)*\\z/] },
          arguments => { type => Array[Any], value => []},
        }
      }
    PUPPET

  end

  # Create and register a new `Object` type in the Puppet Type System and map it to an implementation class
  #
  # @param loader [Loader::Loader] The loader where the new type will be registered
  # @param ir [ImplementationRegistry] The implementation registry that maps this class to the new type
  # @param impl_class [Class] The class that is the implementation of the type
  # @param type_name [String] The fully qualified name of the new type
  # @param parent_name [String,nil] The fully qualified name of the parent type
  # @param attributes_hash [Hash{String => Object}] A hash of attribute definitions for the new type
  # @param functions_hash [Hash{String => Object}] A hash of function definitions for the new type
  # @param equality [Array<String>] An array with names of attributes that participate in equality comparison
  # @return [PObjectType] the created type. Not yet resolved
  #
  # @api private
  def self.create_object_type(loader, ir, impl_class, type_name, parent_name, attributes_hash = EMPTY_HASH, functions_hash = EMPTY_HASH, equality = nil)
    init_hash = {}
    init_hash[Types::KEY_PARENT] = Types::PTypeReferenceType.new(parent_name) unless parent_name.nil?
    init_hash[Types::KEY_ATTRIBUTES] = attributes_hash unless attributes_hash.empty?
    init_hash[Types::KEY_FUNCTIONS] = functions_hash unless functions_hash.empty?
    init_hash[Types::KEY_EQUALITY] = equality unless equality.nil?
    ir.register_implementation(type_name, impl_class)
    add_type(Types::PObjectType.new(type_name, init_hash), loader)
  end

  def self.add_object_type(name, body, loader)
    add_type(Types::PObjectType.new(name, Parser::EvaluatingParser.new.parse_string(body).body), loader)
  end

  def self.add_alias(name, type, loader, name_authority = RUNTIME_NAME_AUTHORITY)
    add_type(Types::PTypeAliasType.new(name, nil, type), loader, name_authority)
  end

  def self.add_type(type, loader, name_authority = RUNTIME_NAME_AUTHORITY)
    loader.set_entry(Loader::TypedName.new(:type, type.name, name_authority), type)
    type
  end

  def self.register_implementations(impls, name_authority = RUNTIME_NAME_AUTHORITY)
    Loaders.loaders.register_implementations(impls, name_authority)
  end

  def self.register_aliases(aliases, name_authority = RUNTIME_NAME_AUTHORITY, loader = Loaders.loaders.private_environment_loader)
    aliases.each do |name, type_string|
      add_type(Types::PTypeAliasType.new(name, Types::TypeFactory.type_reference(type_string), nil), loader, name_authority)
    end
    aliases.each_key.map { |name| loader.load(:type, name).resolve(loader) }
  end
end
end<|MERGE_RESOLUTION|>--- conflicted
+++ resolved
@@ -48,11 +48,7 @@
             # Puppet Task version
             puppet_task_version => { type => Integer, value => 1 },
 
-<<<<<<< HEAD
             # Type, description, and sensitive property of each parameter
-=======
-            # Type, description, and sensitive property of each parameter 
->>>>>>> 38af3771
             parameters => {
               type => Optional[Hash[
                 Pattern[/\\A[a-z][a-z0-9_]*\\z/],
