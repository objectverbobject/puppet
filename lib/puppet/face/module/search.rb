--- conflicted
+++ resolved
@@ -21,12 +21,8 @@
     arguments "<search_term>"
 
     when_invoked do |term, options|
-<<<<<<< HEAD
-      Puppet::Module::Tool.set_option_defaults options
-      Puppet::Module::Tool::Applications::Searcher.run(term, options)
-=======
+      Puppet::ModuleTool.set_option_defaults options
       Puppet::ModuleTool::Applications::Searcher.run(term, options)
->>>>>>> 680f9a5c
     end
 
     when_rendering :console do |results, term, options|
