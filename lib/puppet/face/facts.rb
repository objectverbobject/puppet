--- conflicted
+++ resolved
@@ -2,13 +2,8 @@
 require 'puppet/node/facts'
 
 Puppet::Face::Indirector.define(:facts, '0.0.1') do
-<<<<<<< HEAD
-=======
   summary "Retrieve, store, and view facts."
 
-  set_default_format :yaml
-
->>>>>>> ff08ba2a
   # Upload our facts to the server
   action(:upload) do
     render_as :yaml
